// Пакет предоставляет функциональность для управления бэкапами рабочих пространств в приложении AiPlan.
//
// Основные возможности:
//   - Экспорт бэкапов рабочих пространств в сжатом формате.
//   - Импорт бэкапов рабочих пространств из MinIO и локальных файлов.
//   - Обеспечение целостности и восстановления данных рабочих пространств.
//   - Хранение метаданных бэкапов (дата создания, пользователь, идентификатор).
package aiplan

import (
	"archive/zip"
	"bytes"
	"encoding/gob"
	"errors"
	"fmt"
	"io"
	"log/slog"
	"net/http"
	"os"
	"path/filepath"
	"reflect"
	"strings"
	"time"

	"github.com/aisa-it/aiplan/aiplan.go/internal/aiplan/apierrors"
	filestorage "github.com/aisa-it/aiplan/aiplan.go/internal/aiplan/file-storage"
	"github.com/aisa-it/aiplan/aiplan.go/internal/aiplan/types"
	"github.com/gofrs/uuid"

	"github.com/aisa-it/aiplan/aiplan.go/internal/aiplan/dao"
	"github.com/labstack/echo/v4"
	"gorm.io/gorm"
	"gorm.io/gorm/clause"
)

type BackupContext struct {
	AuthContext
	Backup dao.WorkspaceBackup
}

func (s *Services) BackupMiddleware(next echo.HandlerFunc) echo.HandlerFunc {
	return func(c echo.Context) error {
		//user := c.(AuthContext).User
		backupId := c.Param("backupId")

		var backup dao.WorkspaceBackup

		if err := s.db.
			Where("id = ?", backupId).
			First(&backup).Error; err != nil {
			if errors.Is(err, gorm.ErrRecordNotFound) {
				return EErrorDefined(c, apierrors.ErrBackupNotFound)
			}
			return EErrorDefined(c, apierrors.ErrGeneric)
		}

		return next(BackupContext{c.(AuthContext), backup})
	}
}

func (s *Services) AddBackupServices(g *echo.Group) {
	workspaceGroup := g.Group("workspaces/:workspaceSlug",
		s.WorkspaceMiddleware,
		s.LastVisitedWorkspaceMiddleware,
		s.WorkspacePermissionMiddleware,
	)

	backupGroup := g.Group("workspaces/backups/:backupId",
		s.BackupMiddleware,
		s.BackupPermissionMiddleware,
	)

	workspaceGroup.POST("/export/", s.exportWorkspace)
	workspaceGroup.GET("/backups/", s.getWorkspaceBackupList)

	backupGroup.GET("/", s.getWorkspaceBackup)
	backupGroup.DELETE("/", s.deleteWorkspaceBackup)

	backupGroup.POST("/restore/", s.restoreBackup)
	//g.POST("workspaces/importMinio/", s.importWorkspaceMinio)
	//g.POST("workspaces/import/", s.importWorkspaceFile)
	gob.Register([]interface{}{})
	gob.Register(map[string]interface{}{})
	gob.Register(types.TimeZone{})
	gob.Register(types.TargetDateTimeZ{})
	gob.Register(types.TargetDate{})
}

func (s *Services) restoreBackup(c echo.Context) error {
	workspaceBackup := c.(BackupContext).Backup

	go func() {
		backup, _, err := unpackFromZip(s.storage, workspaceBackup.Asset)
		if err != nil {
			slog.Error("Unpack backup", "err", err)
		}
		if err := importWorkspaceBackup(s.db, *backup); err != nil {
			slog.Error("Import backup", "err", err)
		}
	}()

	return nil
}

func importWorkspaceBackup(db *gorm.DB, backup WorkspaceBackup) error {
	return db.Transaction(func(tx *gorm.DB) error {
		var originalWorkspace dao.Workspace
		if err := tx.Where("id = ?", backup.Workspace.ID).First(&originalWorkspace).Error; err != nil {
			if err != gorm.ErrRecordNotFound {
				return err
			}
		} else {
			//originalWorkspace.BackupWork = true
			if err := originalWorkspace.BeforeDelete(tx); err != nil {
				return err
			}
		}
		workspaceLogoId := backup.Workspace.LogoId

		if err := tx.Omit("LogoId").Save(&backup.Workspace).Error; err != nil {
			return err
		}

		v := reflect.ValueOf(&backup).Elem()
		vType := reflect.ValueOf(WorkspaceBackup{}).Type()
		for i := 0; i < vType.NumField(); i++ {
			_, export := vType.Field(i).Tag.Lookup("importOrder")
			if !export {
				continue
			}

			if vType.Field(i).Name == "Workspace" || vType.Field(i).Name == "ProjectMembers" {
				continue
			}

			// skip empty slices
			if v.Field(i).Kind() == reflect.Slice && v.Field(i).Len() == 0 {
				continue
			}
			slog.Debug("Create workspace entity", "table", vType.Field(i).Name)
			if err := tx.Omit(clause.Associations).Save(v.Field(i).Interface()).Error; err != nil {
				return err
			}
		}
		if workspaceLogoId.Valid {
			if err := tx.Select("LogoId").Save(&backup.Workspace).Error; err != nil {
				return err
			}
		}
		return nil
	})
}

func unpackFromZip(storage filestorage.FileStorage, name uuid.UUID) (*WorkspaceBackup, bool, error) {
	info, err := storage.GetFileInfo(name)
	if err != nil {
		return nil, false, err
	}

	if info.ContentType != "application/zip" {
		return nil, false, fmt.Errorf("not a zip file")
	}

	tempDir, err := os.MkdirTemp("", "zip_extract_*")
	if err != nil {
		return nil, false, fmt.Errorf("create temp dir: %s", err.Error())
	}
	defer os.RemoveAll(tempDir)

	zipFilePath, err := downloadZipToTemp(storage, name, tempDir)
	if err != nil {
		return nil, false, fmt.Errorf("download zip: %s", err.Error())
	}

	extractedFiles, err := extractZipTemp(zipFilePath, tempDir)
	if err != nil {
		return nil, false, fmt.Errorf("extract zip: %s", err.Error())
	}

	backup, err := processExtractedFiles(storage, extractedFiles)
	if err != nil {
		return nil, false, err
	}
	return backup, true, nil
}

func downloadZipToTemp(storage filestorage.FileStorage, name uuid.UUID, tempDir string) (string, error) {
	zipFilePath := filepath.Join(tempDir, "archive.zip")

	reader, err := storage.LoadReader(name)
	if err != nil {
		return "", fmt.Errorf("load zip reader: %s", err.Error())
	}
	defer reader.(io.Closer).Close()

	zipFile, err := os.Create(zipFilePath)
	if err != nil {
		return "", fmt.Errorf("create temp zip file: %s", err.Error())
	}
	defer zipFile.Close()

	_, err = io.Copy(zipFile, reader)
	if err != nil {
		return "", fmt.Errorf("copy zip to temp: %s", err.Error())
	}

	return zipFilePath, nil
}

func extractZipTemp(zipFilePath, extractDir string) (map[string]string, error) {
	zipReader, err := zip.OpenReader(zipFilePath)
	if err != nil {
		return nil, fmt.Errorf("open zip file: %s", err.Error())
	}
	defer zipReader.Close()

	extractedFiles := make(map[string]string)

	for _, file := range zipReader.File {
		extractedPath := filepath.Join(extractDir, file.Name)

		if err := os.MkdirAll(filepath.Dir(extractedPath), 0755); err != nil {
			return nil, fmt.Errorf("create directory: %s", err.Error())
		}

		if err := extractZip(file, extractedPath); err != nil {
			return nil, fmt.Errorf("extract file %s: %s", file.Name, err.Error())
		}

		extractedFiles[file.Name] = extractedPath
		slog.Debug("File extracted", "name", file.Name, "path", extractedPath)
	}

	return extractedFiles, nil
}

func extractZip(zipFile *zip.File, outputPath string) error {
	rc, err := zipFile.Open()
	if err != nil {
		return err
	}
	defer rc.Close()

	output, err := os.Create(outputPath)
	if err != nil {
		return err
	}
	defer output.Close()

	_, err = io.Copy(output, rc)
	return err
}

func processExtractedFiles(storage filestorage.FileStorage, extractedFiles map[string]string) (*WorkspaceBackup, error) {
	infoFiles := make(map[string]string) // baseName -> filePath
	dataFiles := make(map[string]string) // baseName -> filePath

	for fileName, filePath := range extractedFiles {
		if strings.HasSuffix(fileName, ".info") {
			baseName := strings.TrimSuffix(fileName, ".info")
			infoFiles[baseName] = filePath
		} else {
			baseName := fileName
			dataFiles[baseName] = filePath
		}
	}

	for baseName, infoFilePath := range infoFiles {
		dataFilePath, exists := dataFiles[baseName]
		if !exists {
			continue
		}

		fileUUID, err := uuid.FromString(baseName)
		if err != nil {
			continue
		}

		err = processFilePair(storage, fileUUID, infoFilePath, dataFilePath)
		if err != nil {
			return nil, fmt.Errorf("file %s: %s", fileUUID, err.Error())
		}
	}

	file, err := os.Open(extractedFiles["backup"])
	if err != nil {
		return nil, fmt.Errorf("open file: %s", err.Error())
	}
	defer file.Close()

	var backup WorkspaceBackup
	if err := gob.NewDecoder(file).Decode(&backup); err != nil {
		return nil, fmt.Errorf("decode backup: %s", err.Error())
	}

	return &backup, nil
}

func processFilePair(storage filestorage.FileStorage, fileUUID uuid.UUID, infoFilePath, dataFilePath string) error {
	data, err := os.ReadFile(infoFilePath)
	if err != nil {
		return fmt.Errorf("read info file: %s", err.Error())
	}

	var fileInfo filestorage.FileInfo
	if err := gob.NewDecoder(bytes.NewReader(data)).Decode(&fileInfo); err != nil {
		return fmt.Errorf("decode gob: %s", err.Error())
	}

	file, err := os.Open(dataFilePath)
	if err != nil {
		return fmt.Errorf("open file: %s", err.Error())
	}
	defer file.Close()

	fileStat, err := file.Stat()
	if err != nil {
		return fmt.Errorf("get file stat: %s", err.Error())
	}

	metadata := filestorage.ConvertToMetadata(fileInfo.UserTags)
	err = storage.SaveReader(file, fileStat.Size(), fileUUID, fileInfo.ContentType, metadata, fileInfo.UserMetadata)
	if err != nil {
		return fmt.Errorf("save to storage: %s", err.Error())
	}
	return nil
}

func (s *Services) exportWorkspace(c echo.Context) error {
	slug := c.Param("workspaceSlug")
	user := *c.(WorkspaceContext).User
	var workspace dao.Workspace
	if err := s.db.Preload("Owner").Where("slug = ?", slug).First(&workspace).Error; err != nil {
		return EError(c, err)
	}

	backup := WorkspaceBackup{
		CreatedBy: user,
		CreatedAt: time.Now(),
		Workspace: workspace,
	}

	v := reflect.ValueOf(&backup).Elem()
	vType := reflect.ValueOf(WorkspaceBackup{}).Type()
	for i := 0; i < vType.NumField(); i++ {
		_, export := vType.Field(i).Tag.Lookup("importOrder")
		if !export {
			continue
		}

		if vType.Field(i).Name == "Workspace" || vType.Field(i).Name == "Users" {
			continue
		}

		query := s.db.Where("workspace_id = ?", workspace.ID)

		// Preload users
		if vType.Field(i).Name == "WorkspaceMembers" {
			query = query.Preload("Member")
		}

		if vType.Field(i).Name == "ProjectMembers" {
			query = query.Preload("Member").Preload("Workspace")
		}

		if vType.Field(i).Name == "EntityActivity" {
			query = query.Preload("Workspace").Preload("Issue").Preload("Project").Preload("Actor")
		}

		if vType.Field(i).Name == "LinkedIssues" {
			idIssues := s.db.Model(&dao.Issue{}).Select("id").Where("workspace_id = ?", workspace.ID)
			query = s.db.Where("id1 IN (?) OR id2 IN (?)", idIssues, idIssues)
		}

		if vType.Field(i).Name == "CommentReaction" {
			idComment := s.db.Model(&dao.IssueComment{}).Select("id").Where("workspace_id = ?", workspace.ID)
			query = s.db.Where("comment_id IN (?)", idComment)
		}

		if vType.Field(i).Name == "DocCommentReactions" {
			idComment := s.db.Model(&dao.DocComment{}).Select("id").Where("workspace_id = ?", workspace.ID)
			query = s.db.Where("comment_id IN (?)", idComment)
		}
		if vType.Field(i).Name == "FileAsset" {
			query = query.Where("id::text <> name")

		}

		vv := reflect.New(vType.Field(i).Type)
		if err := query.Find(vv.Interface()).Error; err != nil {
			return EError(c, err)
		}
		v.Field(i).Set(vv.Elem())
	}

	for _, user := range backup.WorkspaceMembers {
		backup.Users = append(backup.Users, *user.Member)
	}

	name := dao.GenUUID()
	var backupResp dao.WorkspaceBackup

	if err := s.db.Transaction(func(tx *gorm.DB) error {
		backupResp = dao.WorkspaceBackup{
			ID:          dao.GenUUID(),
			CreatedAt:   backup.CreatedAt,
			CreatedBy:   backup.CreatedBy.ID,
			Asset:       name,
			Author:      &backup.CreatedBy,
			WorkspaceId: &workspace.ID,
			MetaData:    backup.GetMetadata(),
			InProgress:  true,
		}

		if err := tx.Omit(clause.Associations).Create(&backupResp).Error; err != nil {
			return err
		}
		return nil
	}); err != nil {
		fmt.Println(err)
		return EErrorDefined(c, apierrors.ErrGeneric)
	}

	fileAsset := dao.FileAsset{
		Id:          name,
		CreatedAt:   time.Now(),
		CreatedById: &user.ID,
		Name:        name.String(),
		WorkspaceId: &workspace.ID,
		ContentType: "application/zip",
	}

	go CreateBackup(s.db, s.storage, backup, fileAsset, backupResp.ID, name)

	return c.JSON(http.StatusOK, backupResp)
}

func CreateBackup(db *gorm.DB, storage filestorage.FileStorage, backup WorkspaceBackup, backupAsset dao.FileAsset, backupId uuid.UUID, name uuid.UUID) {
	info, err := CreateZip(storage, backup.FileAsset, backup, name)
	if err != nil {
		fmt.Println(err)
		return
	}

	backupAsset.FileSize = int(info.Size)

	if err := db.Transaction(func(tx *gorm.DB) error {
		if err := tx.Create(&backupAsset).Error; err != nil {
			return err
		}

		if err := tx.Model(&dao.WorkspaceBackup{}).Where("id = ?", backupId).Update("in_progress", false).Error; err != nil {
			return err
		}
		return nil
	}); err != nil {
		return
	}
<<<<<<< HEAD
}

func CreateZip(storage filestorage.FileStorage, assets []dao.FileAsset, backup WorkspaceBackup, name uuid.UUID) (*filestorage.FileInfo, error) {
	pr, pw := io.Pipe()

	go func() {
		defer pw.Close()
		z := zip.NewWriter(pw)
=======
	defer backupReader.Close()
>>>>>>> 70b49349

		for _, asset := range assets {
			if err := addAssetToZip(storage, z, asset); err != nil {
				slog.Error("Error adding asset to zip", "asset", asset.Id, "err", err)
			}
		}

		if err := addBackupToZip(z, backup); err != nil {
			slog.Error("Error adding backup", "err", err)
		}

		if err := z.Close(); err != nil {
			slog.Error("Error closing zip writer", "err", err)
		}
	}()

	err := storage.SaveReader(pr, -1, name, "application/zip", &filestorage.Metadata{}, nil)
	if err != nil {
		pr.Close()
		return nil, fmt.Errorf("save to storage: %w", err)
	}

	info, err := storage.GetFileInfo(name)
	if err != nil {
		return nil, fmt.Errorf("get file info: %w", err)
	}

	return info, nil
}

func addAssetToZip(storage filestorage.FileStorage, z *zip.Writer, asset dao.FileAsset) error {
	info, err := storage.GetFileInfo(asset.Id)
	if err != nil {
		return fmt.Errorf("get file info: %w", err)
	}

	reader, err := storage.LoadReader(asset.Id)
	if err != nil {
		return fmt.Errorf("load reader: %w", err)
	}
	defer func() {
		if closer, ok := reader.(io.Closer); ok {
			closer.Close()
		}
	}()

	data, err := z.Create(asset.Id.String())
	if err != nil {
		return fmt.Errorf("create data entry: %w", err)
	}

	if _, err := io.Copy(data, reader); err != nil {
		return fmt.Errorf("copy data: %w", err)
	}

	var metaBuf bytes.Buffer
	if err := gob.NewEncoder(&metaBuf).Encode(info); err != nil {
		return fmt.Errorf("encode metadata: %w", err)
	}

	metaEntry, err := z.Create(asset.Id.String() + ".info")
	if err != nil {
		return fmt.Errorf("create meta entry: %w", err)
	}

	if _, err := io.Copy(metaEntry, &metaBuf); err != nil {
		return fmt.Errorf("copy metadata: %w", err)
	}

	return nil
}

func addBackupToZip(z *zip.Writer, backup WorkspaceBackup) error {
	backupData, err := z.Create("backup")
	if err != nil {
		return fmt.Errorf("create backup entry: %w", err)
	}

	if err := gob.NewEncoder(backupData).Encode(backup); err != nil {
		return fmt.Errorf("encode backup: %w", err)
	}

	return nil
}

func (s *Services) getWorkspaceBackupList(c echo.Context) error {
	workspace := c.(WorkspaceContext).Workspace

	var backups []dao.WorkspaceBackup
	if err := s.db.Joins("Workspace").
		Where("workspace_backups.workspace_id = ?", workspace.ID).
		Where("in_progress = ?", false).
		Find(&backups).Error; err != nil {
		return EError(c, err)
	}
	return c.JSON(http.StatusOK, backups)
}

func (s *Services) getWorkspaceBackup(c echo.Context) error {
	backup := c.(BackupContext).Backup
	return c.JSON(http.StatusOK, backup)
}

func (s *Services) deleteWorkspaceBackup(c echo.Context) error {
	backup := c.(BackupContext).Backup

	fmt.Println("deleting backup", backup.Asset)

	if err := s.db.Delete(&backup).Error; err != nil {
		fmt.Println(err)
	}
	return c.NoContent(http.StatusOK)
}

// =====

func (wb WorkspaceBackup) GetMetadata() types.BackupMetadata {
	var fSize int64

	for _, asset := range wb.FileAsset {
		fSize += int64(asset.FileSize)
	}
	return types.BackupMetadata{
		WorkspaceId:         wb.Workspace.ID,
		WorkspaceSlug:       wb.Workspace.Slug,
		WorkspaceName:       wb.Workspace.Name,
		Users:               len(wb.Users),
		WorkspaceMembers:    len(wb.WorkspaceMembers),
		Forms:               len(wb.Forms),
		FormAnswer:          len(wb.FormAnswer),
		Docs:                len(wb.Docs),
		DocFavorites:        len(wb.DocFavorites),
		DocEditors:          len(wb.DocEditors),
		DocWatchers:         len(wb.DocWatchers),
		DocReaders:          len(wb.DocReaders),
		DocComments:         len(wb.DocComments),
		DocCommentReactions: len(wb.DocCommentReactions),
		Projects:            len(wb.Projects),
		ProjectFavorites:    len(wb.ProjectFavorites),
		ProjectMembers:      len(wb.ProjectMembers),
		States:              len(wb.States),
		Labels:              len(wb.Labels),
		RulesLog:            len(wb.RulesLog),
		Issues:              len(wb.Issues),
		IssueTemplates:      len(wb.IssueTemplates),
		IssueAssignees:      len(wb.IssueAssignees),
		IssueWatchers:       len(wb.IssueWatchers),
		IssueBlockers:       len(wb.IssueBlockers),
		IssueLabels:         len(wb.IssueLabels),
		IssueLinks:          len(wb.IssueLinks),
		IssueProperties:     len(wb.IssueProperties),
		IssueComments:       len(wb.IssueComments),
		CommentReaction:     len(wb.CommentReaction),
		LinkedIssues:        len(wb.LinkedIssues),
		Sprints:             len(wb.Sprints),
		SprintWatchers:      len(wb.SprintWatchers),
		SprintIssues:        len(wb.SprintIssues),
		FileAsset:           len(wb.FileAsset),
		IssueAttachment:     len(wb.IssueAttachment),
		FormAttachment:      len(wb.FormAttachment),
		DocAttachment:       len(wb.DocAttachment),
		WorkspaceActivities: len(wb.WorkspaceActivities),
		FormActivities:      len(wb.FormActivities),
		DocActivities:       len(wb.DocActivities),
		ProjectActivities:   len(wb.ProjectActivities),
		IssueActivities:     len(wb.IssueActivities),
		SprintActivities:    len(wb.SprintActivities),
		FileAssetSize:       fSize,
	}
}

// Content of workspace backup. Don't change order of fields(import will insert in this order)!!!
type WorkspaceBackup struct {
	CreatedAt time.Time
	CreatedBy dao.User

	Users            []dao.User            `importOrder:"1"`
	Workspace        dao.Workspace         `importOrder:"2"`
	WorkspaceMembers []dao.WorkspaceMember `importOrder:"4"`

	Forms      []dao.Form       `importOrder:"3"`
	FormAnswer []dao.FormAnswer `importOrder:"4"`

	Docs                []dao.Doc                `importOrder:"3"`
	DocFavorites        []dao.DocFavorites       `importOrder:"4"`
	DocEditors          []dao.DocEditor          `importOrder:"4"`
	DocWatchers         []dao.DocWatcher         `importOrder:"4"`
	DocReaders          []dao.DocReader          `importOrder:"4"`
	DocComments         []dao.DocComment         `importOrder:"4"`
	DocCommentReactions []dao.DocCommentReaction `importOrder:"4"`

	Projects         []dao.Project          `importOrder:"3"`
	ProjectFavorites []dao.ProjectFavorites `importOrder:"4"`
	ProjectMembers   []dao.ProjectMember    `importOrder:"4"`
	States           []dao.State            `importOrder:"4"`
	Labels           []dao.Label            `importOrder:"4"`
	RulesLog         []dao.RulesLog         `importOrder:"4"`

	Issues          []dao.Issue           `importOrder:"4"`
	IssueTemplates  []dao.IssueTemplate   `importOrder:"5"`
	IssueAssignees  []dao.IssueAssignee   `importOrder:"5"`
	IssueWatchers   []dao.IssueWatcher    `importOrder:"5"`
	IssueBlockers   []dao.IssueBlocker    `importOrder:"5"`
	IssueLabels     []dao.IssueLabel      `importOrder:"5"`
	IssueLinks      []dao.IssueLink       `importOrder:"5"`
	IssueProperties []dao.IssueProperty   `importOrder:"5"`
	IssueComments   []dao.IssueComment    `importOrder:"5"`
	CommentReaction []dao.CommentReaction `importOrder:"5"`
	LinkedIssues    []dao.LinkedIssues    `importOrder:"5"`

	Sprints        []dao.Sprint        `importOrder:"7"`
	SprintWatchers []dao.SprintWatcher `importOrder:"8"`
	SprintIssues   []dao.SprintIssue   `importOrder:"8"`

	FileAsset       []dao.FileAsset       `importOrder:"10"`
	IssueAttachment []dao.IssueAttachment `importOrder:"11"`
	FormAttachment  []dao.FormAttachment  `importOrder:"11"`
	DocAttachment   []dao.DocAttachment   `importOrder:"11"`

	WorkspaceActivities []dao.WorkspaceActivity `importOrder:"12"`
	FormActivities      []dao.FormActivity      `importOrder:"12"`
	DocActivities       []dao.DocActivity       `importOrder:"12"`
	ProjectActivities   []dao.ProjectActivity   `importOrder:"12"`
	IssueActivities     []dao.IssueActivity     `importOrder:"12"`
	SprintActivities    []dao.SprintActivity    `importOrder:"12"`

	//WorkspaceBackup []dao.WorkspaceBackup `importOrder:"5"`
}<|MERGE_RESOLUTION|>--- conflicted
+++ resolved
@@ -441,6 +441,7 @@
 		fmt.Println(err)
 		return
 	}
+	defer backupReader.Close()
 
 	backupAsset.FileSize = int(info.Size)
 
@@ -456,7 +457,6 @@
 	}); err != nil {
 		return
 	}
-<<<<<<< HEAD
 }
 
 func CreateZip(storage filestorage.FileStorage, assets []dao.FileAsset, backup WorkspaceBackup, name uuid.UUID) (*filestorage.FileInfo, error) {
@@ -465,9 +465,6 @@
 	go func() {
 		defer pw.Close()
 		z := zip.NewWriter(pw)
-=======
-	defer backupReader.Close()
->>>>>>> 70b49349
 
 		for _, asset := range assets {
 			if err := addAssetToZip(storage, z, asset); err != nil {
