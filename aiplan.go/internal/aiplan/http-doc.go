// Пакет aiplan предоставляет функциональность для управления документами в системе, включая создание, редактирование, перемещение, добавление реакций и историю изменений. Он предназначен для организации и отслеживания работы с документами в рамках рабочих пространств, обеспечивая удобный интерфейс для пользователей.  Пакет включает в себя механизмы для работы с версиями документов, добавления комментариев и управления правами доступа.
package aiplan

import (
	"errors"
	"fmt"
	"mime/multipart"
	"net/http"
	"net/url"
	"slices"
	"time"

	"github.com/aisa-it/aiplan/aiplan.go/internal/aiplan/apierrors"
	errStack "github.com/aisa-it/aiplan/aiplan.go/internal/aiplan/stack-error"
	actField "github.com/aisa-it/aiplan/aiplan.go/internal/aiplan/types/activities"
	"github.com/aisa-it/aiplan/aiplan.go/pkg/limiter"

	tracker "github.com/aisa-it/aiplan/aiplan.go/internal/aiplan/activity-tracker"
	"github.com/aisa-it/aiplan/aiplan.go/internal/aiplan/utils"

	"github.com/aisa-it/aiplan/aiplan.go/internal/aiplan/dao"
	"github.com/aisa-it/aiplan/aiplan.go/internal/aiplan/dto"
	filestorage "github.com/aisa-it/aiplan/aiplan.go/internal/aiplan/file-storage"
	"github.com/aisa-it/aiplan/aiplan.go/internal/aiplan/types"
	"github.com/gofrs/uuid"
	"github.com/labstack/echo/v4"
	"gorm.io/gorm"
	"gorm.io/gorm/clause"
)

type DocContext struct {
	WorkspaceContext
	Doc dao.Doc
}

func (s *Services) DocMiddleware(next echo.HandlerFunc) echo.HandlerFunc {
	return func(c echo.Context) error {
		docId := c.Param("docId")
		workspace := c.(WorkspaceContext).Workspace
		workspaceMember := c.(WorkspaceContext).WorkspaceMember
		var doc dao.Doc
		if err := s.db.
			Set("member_id", workspaceMember.MemberId).
			Set("member_role", workspaceMember.Role).
			Set("breadcrumbs", true).
			Preload("AccessRules.Member").
			Preload("ParentDoc").
			Preload("Author").
			Preload("Workspace").
			Preload("InlineAttachments").
			Where("docs.workspace_id = ?", workspace.ID).
			Where("docs.reader_role <= ? OR docs.editor_role <= ? OR EXISTS (SELECT 1 FROM doc_access_rules dar WHERE dar.doc_id = docs.id AND dar.member_id = ?) OR docs.created_by_id = ?",
				workspaceMember.Role, workspaceMember.Role, workspaceMember.MemberId, workspaceMember.MemberId).
			Where("docs.id = ?", docId).
			First(&doc).Error; err != nil {
			if err == gorm.ErrRecordNotFound {
				return EErrorDefined(c, apierrors.ErrDocNotFound)
			}
			return EErrorDefined(c, apierrors.ErrGeneric)
		}

		return next(DocContext{c.(WorkspaceContext), doc})
	}
}

func (s *Services) AddDocServices(g *echo.Group) {
	workspaceGroup := g.Group("workspaces/:workspaceSlug",
		s.WorkspaceMiddleware,
		s.WorkspacePermissionMiddleware,
		s.LastVisitedWorkspaceMiddleware,
	)
	docGroup := workspaceGroup.Group("/doc/:docId",
		s.DocMiddleware,
		s.DocPermissionMiddleware,
	)

	workspaceGroup.GET("/doc/", s.getRootDocList)
	workspaceGroup.POST("/doc/", s.createRootDoc)

	workspaceGroup.POST("/user-favorite-docs/", s.addDocToFavorites)
	workspaceGroup.GET("/user-favorite-docs/", s.getFavoriteDocList)
	workspaceGroup.DELETE("/user-favorite-docs/:docId/", s.removeDocFromFavorites)

	docGroup.GET("/", s.getDoc)
	docGroup.POST("/", s.createDoc)
	docGroup.PATCH("/", s.updateDoc)
	docGroup.DELETE("/", s.deleteDoc)
	docGroup.POST("/move/", s.moveDoc)

	docGroup.GET("/child/", s.getChildDocList)
	docGroup.GET("/history/", s.getDocHistoryList)
	docGroup.GET("/history/:versionId/", s.getDocHistory)
	docGroup.PATCH("/history/:versionId/", s.updateDocFromHistory)

	docGroup.GET("/comments/", s.getDocCommentList)
	docGroup.POST("/comments/", s.createDocComment)
	docGroup.GET("/comments/:commentId/", s.getDocComment)
	docGroup.PATCH("/comments/:commentId/", s.updateDocComment)
	docGroup.DELETE("/comments/:commentId/", s.deleteDocComment)

	docGroup.POST("/comments/:commentId/reactions/", s.addDocCommentReaction)
	docGroup.DELETE("/comments/:commentId/reactions/:reaction/", s.removeDocCommentReaction)

	docGroup.GET("/doc-attachments/", s.getDocAttachmentList)
	docGroup.POST("/doc-attachments/", s.createDocAttachments)
	docGroup.DELETE("/doc-attachments/:attachmentId/", s.deleteDocAttachment)

	docGroup.GET("/activities/", s.getDocActivityList)
}

// getRootDocList godoc
// @id getRootDocList
// @Summary doc: получение всех корневых документов
// @Description Возвращает список коневых документов
// @Tags Docs
// @Security ApiKeyAuth
// @Accept json
// @Produce json
// @Param workspaceSlug path string true "Slug рабочего пространства"
// @Success 200 {array} dto.DocLight "информация о документах"
// @Failure 400 {object} apierrors.DefinedError "Некорректные параметры запроса"
// @Failure 401 {object} apierrors.DefinedError "Необходима авторизация"
// @Failure 403 {object} apierrors.DefinedError "Доступ запрещен"
// @Failure 404 {object} apierrors.DefinedError "Ошибка: рабочее пространство не найдено"
// @Failure 500 {object} apierrors.DefinedError "Ошибка сервера"
// @Router /api/auth/workspaces/{workspaceSlug}/doc/ [get]
func (s *Services) getRootDocList(c echo.Context) error {
	workspace := c.(WorkspaceContext).Workspace
	workspaceMember := c.(WorkspaceContext).WorkspaceMember

	var docs []dao.Doc
	if err := s.db.
		Set("member_role", workspaceMember.Role).
		Set("member_id", workspaceMember.MemberId).
		Preload("Author").
		Where("docs.workspace_id = ?", workspace.ID).
		Where("docs.reader_role <= ? OR docs.editor_role <= ? OR EXISTS (SELECT 1 FROM doc_access_rules dar WHERE dar.doc_id = docs.id AND dar.member_id = ?) OR docs.created_by_id = ?",
			workspaceMember.Role, workspaceMember.Role, workspaceMember.MemberId, workspaceMember.MemberId).
		Where("docs.parent_doc_id IS NULL").
		Order("seq_id ASC").
		Group("docs.id").
		Find(&docs).Error; err != nil {
		return EError(c, apierrors.ErrGeneric)
	}

	return c.JSON(http.StatusOK,
		utils.SliceToSlice(&docs, func(d *dao.Doc) dto.DocLight { return *d.ToLightDTO() }))
}

// getDoc godoc
// @id getDoc
// @Summary doc: получение документа
// @Description получение документа
// @Tags Docs
// @Security ApiKeyAuth
// @Accept json
// @Produce json
// @Param workspaceSlug path string true "Slug рабочего пространства"
// @Param docId path string true "Id документа"
// @Success 200 {object} dto.Doc "документ"
// @Failure 400 {object} apierrors.DefinedError "Некорректные параметры запроса"
// @Failure 401 {object} apierrors.DefinedError "Необходима авторизация"
// @Failure 403 {object} apierrors.DefinedError "Доступ запрещен"
// @Failure 404 {object} apierrors.DefinedError "Ошибка: не найдено"
// @Failure 500 {object} apierrors.DefinedError "Ошибка сервера"
// @Router /api/auth/workspaces/{workspaceSlug}/doc/{docId}/ [get]
func (s *Services) getDoc(c echo.Context) error {
	doc := c.(DocContext).Doc
	return c.JSON(http.StatusOK, doc.ToDTO())
}

// createRootDoc godoc
// @id createRootDoc
// @Summary doc: добавление корневого документа
// @Description добавление корневого документа
// @Tags Docs
// @Security ApiKeyAuth
// @Accept multipart/form-data
// @Produce json
// @Param workspaceSlug path string true "Slug рабочего пространства"
// @Param doc formData string true "документ в формате JSON"  example({"title": "title text", "content": "<p>HTML-контент</p>", "reader_role": 5, "editor_role":10, "seq_id": 0, "draft": false})
// @Param files formData file false "Вложения для документа"
// @Success 200 {object} dto.Doc "документ"
// @Failure 400 {object} apierrors.DefinedError "Некорректные параметры запроса"
// @Failure 401 {object} apierrors.DefinedError "Необходима авторизация"
// @Failure 403 {object} apierrors.DefinedError "Доступ запрещен"
// @Failure 404 {object} apierrors.DefinedError "Ошибка: рабочее пространство не найдено"
// @Failure 413 {object} apierrors.DefinedError "Большой объем файла"
// @Failure 500 {object} apierrors.DefinedError "Ошибка сервера"
// @Router /api/auth/workspaces/{workspaceSlug}/doc/ [post]
func (s *Services) createRootDoc(c echo.Context) error {
	user := c.(WorkspaceContext).User
	workspace := c.(WorkspaceContext).Workspace
	workspaceMember := c.(WorkspaceContext).WorkspaceMember

	if workspaceMember.Role <= types.GuestRole {
		return EErrorDefined(c, apierrors.ErrDocForbidden)
	}

	doc, _, err := BindDoc(c, nil)
	if err != nil {
		return EError(c, err)
	}

	form, _ := c.MultipartForm()

	if err := s.db.Transaction(func(tx *gorm.DB) error {

		if err := dao.CreateDoc(tx, doc, user); err != nil {
			return err
		}

		userIdStr := user.ID.String()
		fileAsset := dao.FileAsset{
			Id:          dao.GenUUID(),
			CreatedById: &userIdStr,
			WorkspaceId: &workspace.ID,
			DocId: uuid.NullUUID{
				UUID:  doc.ID,
				Valid: true,
			},
		}

		attachments, err := s.uploadDocAttachments(tx, form, "files", fileAsset)
		if err != nil {
			return err
		}

		doc.InlineAttachments = attachments
		return nil
	}); err != nil {
		if err.Error() == "forbidden" {
			return EErrorDefined(c, apierrors.ErrDocUpdateForbidden)
		}
		return EError(c, err)
	}

	err = tracker.TrackActivity[dao.Doc, dao.WorkspaceActivity](s.tracker, actField.EntityCreateActivity, nil, nil, *doc, user)
	if err != nil {
		errStack.GetError(c, err)
	}

	return c.JSON(http.StatusOK, doc.ToDTO())
}

// createDoc godoc
// @id createDoc
// @Summary doc: добавление документа
// @Description добавление документа
// @Tags Docs
// @Security ApiKeyAuth
// @Accept multipart/form-data
// @Produce json
// @Param workspaceSlug path string true "Slug рабочего пространства"
// @Param docId path string true "Id документа"
// @Param doc formData string true "документ в формате JSON" example({"title": "title text", "content": "<p>HTML-контент</p>", "reader_role": 5, "editor_role":10, "seq_id": 0, "draft": false})
// @Param files formData file false "Вложения для документа"
// @Success 200 {object} dto.Doc "документ"
// @Failure 400 {object} apierrors.DefinedError "Некорректные параметры запроса"
// @Failure 401 {object} apierrors.DefinedError "Необходима авторизация"
// @Failure 403 {object} apierrors.DefinedError "Доступ запрещен"
// @Failure 404 {object} apierrors.DefinedError "Ошибка: не найдено"
// @Failure 413 {object} apierrors.DefinedError "Большой объем файла"
// @Failure 500 {object} apierrors.DefinedError "Ошибка сервера"
// @Router /api/auth/workspaces/{workspaceSlug}/doc/{docId}/  [post]
func (s *Services) createDoc(c echo.Context) error {
	parentDoc := c.(DocContext).Doc
	workspace := c.(DocContext).Workspace
	user := c.(DocContext).User

	doc, fields, err := BindDoc(c, nil)
	if err != nil {
		return EError(c, err)
	}

	fieldMap := utils.SliceToSet(fields)
	if _, ok := fieldMap["editor_role"]; !ok {
		doc.EditorRole = parentDoc.EditorRole
	}
	if _, ok := fieldMap["reader_role"]; !ok {
		doc.ReaderRole = parentDoc.ReaderRole
	}

	form, _ := c.MultipartForm()
	doc.ParentDocID = uuid.NullUUID{UUID: parentDoc.ID, Valid: true}

	if err := s.db.Transaction(func(tx *gorm.DB) error {
		if err := dao.CreateDoc(tx, doc, user); err != nil {
			return err
		}

		if doc.ReaderRole < parentDoc.ReaderRole {
			return apierrors.ErrDocChildRoleTooLow
		}

		if doc.EditorRole < parentDoc.EditorRole {
			return apierrors.ErrDocChildRoleTooLow
		}

		userIdStr := user.ID.String()
		fileAsset := dao.FileAsset{
			Id:          dao.GenUUID(),
			CreatedById: &userIdStr,
			WorkspaceId: &workspace.ID,
			DocId: uuid.NullUUID{
				UUID:  doc.ID,
				Valid: true,
			},
		}

		attachments, err := s.uploadDocAttachments(tx, form, "files", fileAsset)
		if err != nil {
			return err
		}

		doc.InlineAttachments = attachments
		return nil
	}); err != nil {
		if err.Error() == "forbidden" {
			return EErrorDefined(c, apierrors.ErrDocUpdateForbidden)
		}
		return EError(c, err)
	}

	reqMap := make(map[string]interface{})
	reqMap["entityParent"] = parentDoc

	err = tracker.TrackActivity[dao.Doc, dao.DocActivity](s.tracker, actField.EntityCreateActivity, reqMap, nil, *doc, user)
	if err != nil {
		errStack.GetError(c, err)
	}

	return c.JSON(http.StatusOK, doc.ToDTO())
}

// updateDoc godoc
// @id updateDoc
// @Summary doc: изменение документа
// @Description изменение документа
// @Tags Docs
// @Security ApiKeyAuth
// @Accept multipart/form-data
// @Produce json
// @Param workspaceSlug path string true "Slug рабочего пространства"
// @Param docId path string true "Id документа"
// @Param doc formData string true "документ в формате JSON" example({"title": "title text", "content": "<p>HTML-контент</p>", "reader_role": 5, "editor_role":10, "seq_id": 0, "draft": false})
// @Param files formData file false "Вложения для документа"
// @Success 200 {object} dto.Doc "документ"
// @Failure 400 {object} apierrors.DefinedError "Некорректные параметры запроса"
// @Failure 401 {object} apierrors.DefinedError "Необходима авторизация"
// @Failure 403 {object} apierrors.DefinedError "Доступ запрещен"
// @Failure 404 {object} apierrors.DefinedError "Ошибка: не найдено"
// @Failure 500 {object} apierrors.DefinedError "Ошибка сервера"
// @Router /api/auth/workspaces/{workspaceSlug}/doc/{docId}/  [patch]
func (s *Services) updateDoc(c echo.Context) error {
	doc := c.(DocContext).Doc
	user := c.(DocContext).User
	workspace := c.(DocContext).Workspace
	workspaceMember := c.(DocContext).WorkspaceMember

	oldDocMap := StructToJSONMap(doc)

	newDoc, fields, err := BindDoc(c, &doc)
	if err != nil {
		return EError(c, err)
	}
	form, _ := c.MultipartForm()

	if utils.CheckInSet(utils.SliceToSet(fields), "editor_role", "reader_role", "editor_list", "reader_list", "watcher_list") {
		if doc.CreatedById != user.ID.String() && workspaceMember.Role != types.AdminRole {
			return EErrorDefined(c, apierrors.ErrDocForbidden)
		}
	}

	var editorListOk, readerListOk, watcherListOk bool

<<<<<<< HEAD
	if hasRecentFieldUpdate[dao.DocActivity](
		s.db.Where("doc_id = ?", doc.ID),
		user.ID,
		utils.SliceToSlice(&fields, func(t *string) string { return actField.ReqFieldMapping(*t) })...,
	) {
		return EErrorDefined(c, apierrors.ErrUpdateTooFrequent)
	}

=======
	userIdStr := user.ID.String()
>>>>>>> fc0c63e7
	if err := s.db.Transaction(func(tx *gorm.DB) error {
		fileAsset := dao.FileAsset{
			Id:          dao.GenUUID(),
			CreatedById: &userIdStr,
			WorkspaceId: &workspace.ID,
			DocId: uuid.NullUUID{
				UUID:  doc.ID,
				Valid: true,
			},
		}

		attachments, err := s.uploadDocAttachments(tx, form, "files", fileAsset)
		if err != nil {
			return err
		}

		userIds := append(newDoc.EditorsIDs, append(newDoc.WatcherIDs, newDoc.ReaderIDs...)...)
		var users []dao.User
		if len(userIds) > 0 {
			if err := tx.Where("id IN (?)", userIds).Find(&users).Error; err != nil {
				return err
			}
		}

		if len(fields) > 0 {
			workspaceUUID := uuid.Must(uuid.FromString(workspace.ID))
			userUUID := user.ID

			memberAccess := make(map[string]dao.DocAccessRules)

			newIdsSet := make(map[string]bool)
			updateIdsSet := make(map[string]bool)
			deleteIdsSet := make(map[string]bool)

			oldRoleAccess := utils.SliceToMap(&doc.AccessRules, func(r *dao.DocAccessRules) string { return r.MemberId.String() })

			newMemberAccess := func(id string) dao.DocAccessRules {
				return dao.DocAccessRules{
					Id:          dao.GenUUID(),
					MemberId:    uuid.Must(uuid.FromString(id)),
					CreatedById: userUUID,
					DocId:       doc.ID,
					UpdatedById: uuid.NullUUID{},
					WorkspaceId: workspaceUUID,
					Edit:        false,
					Watch:       false,
					Workspace:   &workspace,
					Doc:         &doc,
					Member:      user,
				}
			}

			updateMember := func(id string, editor, watcher *bool) {
				if v, exists := oldRoleAccess[id]; exists {
					if editor != nil {
						v.Edit = *editor
					}
					if watcher != nil {
						v.Watch = *watcher
					}
					v.UpdatedById = uuid.NullUUID{UUID: userUUID, Valid: true}
					memberAccess[id] = v
					updateIdsSet[id] = true
				} else if val, ok := memberAccess[id]; ok {
					if editor != nil {
						val.Edit = *editor
					}
					if watcher != nil {
						val.Watch = *watcher
					}
					val.UpdatedById = uuid.NullUUID{UUID: userUUID, Valid: true}
					memberAccess[id] = val
					updateIdsSet[id] = true
				} else {
					ma := newMemberAccess(id)
					if editor != nil {
						ma.Edit = *editor
					}
					if watcher != nil {
						ma.Watch = *watcher
					}
					memberAccess[id] = ma
					newIdsSet[id] = true
				}
			}

			for _, field := range fields {

				switch field {
				case "editor_role", "reader_role":
					if field == "reader_role" {
						if newDoc.ParentDoc != nil && newDoc.ReaderRole < newDoc.ParentDoc.ReaderRole {
							return apierrors.ErrDocChildRoleTooLow
						}
					}
					if field == "editor_role" {
						if newDoc.ParentDoc != nil && newDoc.EditorRole < newDoc.ParentDoc.EditorRole {
							return apierrors.ErrDocChildRoleTooLow
						}
					}

					var childDocs []dao.Doc
					if err := tx.Where("parent_doc_id = ?", newDoc.ID).Find(&childDocs).Error; err != nil {
						return err
					}

					for _, childDoc := range childDocs {
						if field == "reader_role" {
							if childDoc.ReaderRole < newDoc.ReaderRole {
								return apierrors.ErrDocParentRoleTooLow
							}
						}
						if field == "editor_role" {
							if childDoc.EditorRole < newDoc.EditorRole {
								return apierrors.ErrDocParentRoleTooLow
							}
						}
					}

				case "reader_list":
					readerListOk = true
					for _, readerID := range newDoc.ReaderIDs {
						updateMember(readerID, utils.ToPtr(false), nil)
					}

				case "editor_list":
					editorListOk = true
					for _, editorID := range newDoc.EditorsIDs {
						updateMember(editorID, utils.ToPtr(true), nil)
					}

				case "watcher_list":
					watcherListOk = true
					for _, watcherID := range newDoc.WatcherIDs {
						updateMember(watcherID, nil, utils.ToPtr(true))
					}

					_, removedWatchers := calculateChanges(newDoc.WatcherIDs, doc.WatcherIDs)
					for _, removedID := range removedWatchers {
						if existing, exists := oldRoleAccess[removedID]; exists {
							existing.Watch = false
							existing.UpdatedById = uuid.NullUUID{UUID: userUUID, Valid: true}
							memberAccess[removedID] = existing
							updateIdsSet[removedID] = true
						}
					}
				}
			}

			if readerListOk || editorListOk {
				oldAccessIds := utils.MergeSlices(doc.EditorsIDs, doc.ReaderIDs)
				newAccessIds := utils.MergeSlices(newDoc.EditorsIDs, newDoc.ReaderIDs)

				_, removedAccessIds := calculateChanges(newAccessIds, oldAccessIds)
				for _, removedID := range removedAccessIds {
					deleteIdsSet[removedID] = true
				}
			}

			if len(newIdsSet) > 0 {
				newRoles := make([]dao.DocAccessRules, 0, len(newIdsSet))
				for id := range newIdsSet {
					newRoles = append(newRoles, memberAccess[id])
				}
				if err := tx.Omit(clause.Associations).CreateInBatches(&newRoles, 10).Error; err != nil {
					return err
				}
			}

			if len(updateIdsSet) > 0 {
				for id := range updateIdsSet {
					accessRule := memberAccess[id]
					if err := tx.Model(&dao.DocAccessRules{}).
						Where("doc_id = ?", doc.ID, id).
						Where("member_id = ?", id).
						Updates(map[string]interface{}{
							"edit":          accessRule.Edit,
							"watch":         accessRule.Watch,
							"updated_by_id": accessRule.UpdatedById,
						}).Error; err != nil {
						return err
					}
				}
			}

			if len(deleteIdsSet) > 0 {
				deleteIds := make([]string, 0, len(deleteIdsSet))
				for id := range deleteIdsSet {
					deleteIds = append(deleteIds, id)
				}
				if err := tx.Where("doc_id = ? AND member_id IN (?)", doc.ID, deleteIds).Delete(&dao.DocAccessRules{}).Error; err != nil {
					return err
				}
			}

			if err := tx.Omit(clause.Associations).Select(fields).Updates(&newDoc).Error; err != nil {
				return err
			}
		}

		newDoc.InlineAttachments = attachments

		return nil
	}); err != nil {
		if err.Error() == "forbidden" {
			return EErrorDefined(c, apierrors.ErrDocUpdateForbidden)
		}
		return EError(c, err)
	}

	newDocMap := StructToJSONMap(newDoc)
	if watcherListOk {
		newDocMap["watchers_list"] = utils.SliceToSlice(&newDoc.WatcherIDs, func(t *string) interface{} {
			return *t
		})
	}
	if editorListOk {
		newDocMap["editors_list"] = utils.SliceToSlice(&newDoc.EditorsIDs, func(t *string) interface{} {
			return *t
		})
	}
	if readerListOk {
		newDocMap["readers_list"] = utils.SliceToSlice(&newDoc.ReaderIDs, func(t *string) interface{} {
			return *t
		})
	}
	err = tracker.TrackActivity[dao.Doc, dao.DocActivity](s.tracker, actField.EntityUpdatedActivity, newDocMap, oldDocMap, doc, user)
	if err != nil {
		errStack.GetError(c, err)
	}

	return c.JSON(http.StatusOK, newDoc.ToDTO())
}

func calculateChanges(newIds, oldIds []string) (added []string, removed []string) {
	newSet := make(map[string]bool)
	oldSet := make(map[string]bool)

	for _, id := range newIds {
		newSet[id] = true
	}
	for _, id := range oldIds {
		oldSet[id] = true
	}

	for id := range newSet {
		if !oldSet[id] {
			added = append(added, id)
		}
	}
	for id := range oldSet {
		if !newSet[id] {
			removed = append(removed, id)
		}
	}

	return added, removed
}

// deleteDoc godoc
// @id deleteDoc
// @Summary doc: удаление документа
// @Description удаление документа
// @Tags Docs
// @Security ApiKeyAuth
// @Accept json
// @Produce json
// @Param workspaceSlug path string true "Slug рабочего пространства"
// @Param docId path string true "Id документа"
// @Success 200 "документ удален"
// @Failure 400 {object} apierrors.DefinedError "Некорректные параметры запроса"
// @Failure 401 {object} apierrors.DefinedError "Необходима авторизация"
// @Failure 403 {object} apierrors.DefinedError "Доступ запрещен"
// @Failure 404 {object} apierrors.DefinedError "Ошибка: не найдено"
// @Failure 500 {object} apierrors.DefinedError "Ошибка сервера"
// @Router /api/auth/workspaces/{workspaceSlug}/doc/{docId}/  [delete]
func (s *Services) deleteDoc(c echo.Context) error {
	doc := c.(DocContext).Doc
	user := c.(DocContext).User

	if err := s.db.Transaction(func(tx *gorm.DB) error {
		if len(doc.ChildDocs) > 0 {
			return EErrorDefined(c, apierrors.ErrDocDeleteHasChild)
		}
		data := make(map[string]interface{})
		if err := createDocActivity(s.tracker, actField.EntityDeleteActivity, data, nil, doc, user, nil); err != nil {
			errStack.GetError(c, err)
			return err
		}

		return s.db.Delete(&doc).Error
	}); err != nil {
		if err.Error() == "forbidden" {
			return EErrorDefined(c, apierrors.ErrDocUpdateForbidden)
		}
		return EError(c, err)
	}

	return c.NoContent(http.StatusOK)
}

type DocMoveAction int

const (
	ActionAdd DocMoveAction = iota
	ActionSort
	ActionDelete
)

type docMove struct {
	OldSecId  int
	NewSecId  int
	Type      DocMoveAction
	ActionDoc bool
}

type docChanges struct {
	FromDoc *dao.Doc
	ToDoc   *dao.Doc
}

// moveDoc godoc
// @id moveDoc
// @Summary doc: перенос документа
// @Description перенос документа
// @Tags Docs
// @Security ApiKeyAuth
// @Accept json
// @Produce json
// @Param workspaceSlug path string true "Slug рабочего пространства"
// @Param docId path string true "Id документа"
// @Success 200 "документ перемещен"
// @Failure 400 {object} apierrors.DefinedError "Некорректные параметры запроса"
// @Failure 401 {object} apierrors.DefinedError "Необходима авторизация"
// @Failure 403 {object} apierrors.DefinedError "Доступ запрещен"
// @Failure 404 {object} apierrors.DefinedError "Ошибка: не найдено"
// @Failure 500 {object} apierrors.DefinedError "Ошибка сервера"
// @Router /api/auth/workspaces/{workspaceSlug}/doc/{docId}/move/  [post]
func (s *Services) moveDoc(c echo.Context) error {
	doc := c.(DocContext).Doc
	user := c.(DocContext).User

	var groupChanges docChanges
	changes := make(map[string]docMove)

	var req DocMoveParams
	if err := c.Bind(&req); err != nil {
		return EError(c, err)
	}
	var allDocs []dao.Doc
	if err := s.db.Transaction(func(tx *gorm.DB) error {
		var currentGroup, newGroup []dao.Doc
		var newParent dao.Doc
		if err := buildGroupQuery(tx, doc.WorkspaceId, doc.ParentDocID).
			Preload("ParentDoc").
			Preload("Workspace").
			Find(&currentGroup).Error; err != nil {
			return err
		}

		sortOnly := (!doc.ParentDocID.Valid && req.ParentId == nil) ||
			(doc.ParentDocID.Valid && req.ParentId != nil && doc.ParentDocID.UUID.String() == *req.ParentId)

		if sortOnly {
			if err := groupChanges.reorderDocs(&currentGroup, ActionSort, &doc, req.PreviousId, req.NextId, changes); err != nil {
				return err
			}

		} else {
			if d := currentGroup[0].ParentDoc; d != nil {
				groupChanges.FromDoc = d
			}

			if req.ParentId != nil {
				if err := tx.
					Where("workspace_id = ?", doc.WorkspaceId).
					Where("id = ?", req.ParentId).
					Set("breadcrumbs", true).
					First(&newParent).Error; err != nil {
					return err
				}
				if slices.Contains(newParent.Breadcrumbs, doc.ID.String()) {
					return apierrors.ErrDocMoveIntoOwnChild
				}
			}

			if err := buildGroupQuery(tx, doc.WorkspaceId, parseNullableUUID(req.ParentId)).
				Preload("ParentDoc").
				Preload("Workspace").
				Find(&newGroup).Error; err != nil {
				return err
			}
			var parent *dao.Doc
			if len(newGroup) == 0 {
				if req.ParentId != nil {
					if err := tx.
						Where("workspace_id = ?", doc.WorkspaceId).
						Where("id = ?", req.ParentId).
						First(&parent).Error; err != nil {
						return err
					}
				}
			} else {
				parent = newGroup[0].ParentDoc
			}

			groupChanges.ToDoc = parent

			doc.ParentDocID = parseNullableUUID(req.ParentId)

			if err := groupChanges.reorderDocs(&currentGroup, ActionDelete, &doc, nil, nil, changes); err != nil {
				return err
			}

			if err := groupChanges.reorderDocs(&newGroup, ActionAdd, &doc, req.PreviousId, req.NextId, changes); err != nil {
				return err
			}

		}

		allDocs = mergeDocGroups(sortOnly, currentGroup, newGroup)
		if len(allDocs) == 0 {
			return nil
		}

		return tx.Omit(clause.Associations).Save(&allDocs).Error
	}); err != nil {
		return EError(c, err)
	}

	for _, docTmp := range allDocs {
		if v, ok := changes[docTmp.ID.String()]; ok {
			newDocMap := make(map[string]interface{})
			oldDocMap := make(map[string]interface{})
			newDocMap["doc_sort"] = v.NewSecId
			oldDocMap["doc_sort"] = v.OldSecId

			if v.ActionDoc {
				if req.ParentId == nil {
					docTmp.ParentDoc = nil
				}

				switch v.Type {
				case ActionAdd, ActionDelete:
					if err := createDocActivity(s.tracker, actField.EntityMoveActivity, newDocMap, oldDocMap, docTmp, user, &groupChanges); err != nil {
						errStack.GetError(c, err)
					}
					if err := createDocActivity(s.tracker, actField.EntityAddActivity, newDocMap, oldDocMap, docTmp, user, &groupChanges); err != nil {
						errStack.GetError(c, err)
					}
					if err := createDocActivity(s.tracker, actField.EntityRemoveActivity, newDocMap, oldDocMap, docTmp, user, &groupChanges); err != nil {
						errStack.GetError(c, err)
					}

				case ActionSort:
					newDocMap["doc_sort"] = "re-sorting"
					oldDocMap["doc_sort"] = ""
					if docTmp.ParentDoc != nil {
						if err := createDocActivity(s.tracker, actField.EntityUpdatedActivity, newDocMap, oldDocMap, *docTmp.ParentDoc, user, nil); err != nil {
							errStack.GetError(c, err)
						}
					} else {
						if err := tracker.TrackActivity[dao.Workspace, dao.WorkspaceActivity](s.tracker, actField.EntityUpdatedActivity, newDocMap, oldDocMap, c.(DocContext).Workspace, user); err != nil {
							errStack.GetError(c, err)
						}
					}

				}
			}
		}
	}
	return c.NoContent(http.StatusOK)
}

func buildGroupQuery(db *gorm.DB, workspaceID string, parent uuid.NullUUID) *gorm.DB {
	query := db.Where("workspace_id = ?", workspaceID)
	if parent.Valid {
		query = query.Where("parent_doc_id = ?", parent.UUID)
	} else {
		query = query.Where("parent_doc_id IS NULL")
	}
	return query.Order("seq_id ASC")
}

func parseNullableUUID(id *string) uuid.NullUUID {
	if id == nil {
		return uuid.NullUUID{}
	}
	return uuid.NullUUID{UUID: uuid.FromStringOrNil(*id), Valid: true}
}

func mergeDocGroups(sortOnly bool, current, new []dao.Doc) []dao.Doc {
	if sortOnly {
		return current
	}
	return append(current, new...)
}

func (dc *docChanges) reorderDocs(docs *[]dao.Doc, action DocMoveAction, currentDoc *dao.Doc, prevId, nextId *string, changes map[string]docMove) error {
	indexMap := make(map[string]int)
	currentIdx := -1

	for i, d := range *docs {
		indexMap[d.ID.String()] = i
		if d.ID == currentDoc.ID {
			currentIdx = i
		}
	}

	prevIdx, prevExists := getDocIndex(indexMap, prevId)
	nextIdx, nextExists := getDocIndex(indexMap, nextId)

	if prevExists && nextExists && prevIdx >= nextIdx {
		return apierrors.ErrDocOrderBadRequest
	}

	switch action {
	case ActionDelete:
		if currentIdx != -1 {
			*docs = append((*docs)[:currentIdx], (*docs)[currentIdx+1:]...)
		}
	case ActionAdd, ActionSort:

		if currentIdx != -1 {
			*docs = append((*docs)[:currentIdx], (*docs)[currentIdx+1:]...)
			delete(indexMap, currentDoc.ID.String())

			for i, d := range *docs {
				indexMap[d.ID.String()] = i
				if d.ID == currentDoc.ID {
					currentIdx = i
				}
			}

			prevIdx, prevExists = getDocIndex(indexMap, prevId)
			nextIdx, nextExists = getDocIndex(indexMap, nextId)
		}

		switch {
		case !prevExists && nextExists:
			docInsertAt(docs, 0, *currentDoc)
		case prevExists && !nextExists:
			*docs = append(*docs, *currentDoc)
		case prevExists && nextExists:
			docInsertAt(docs, prevIdx+1, *currentDoc)
		case prevId == nil && nextId == nil:
			docInsertAt(docs, 0, *currentDoc)
		}

	}

	for i, v := range *docs {
		actDoc := v.ID.String() == currentDoc.ID.String()
		if !actDoc && v.SeqId == i {
			continue
		}

		tmp := docMove{
			OldSecId:  v.SeqId,
			NewSecId:  i,
			Type:      action,
			ActionDoc: actDoc,
		}

		changes[v.ID.String()] = tmp
		(*docs)[i].SeqId = i
	}

	return nil
}

func getDocIndex(m map[string]int, id *string) (int, bool) {
	if id == nil {
		return -1, false
	}
	i, ok := m[*id]
	return i, ok
}

func docInsertAt(docs *[]dao.Doc, index int, doc dao.Doc) {
	*docs = append((*docs)[:index], append([]dao.Doc{doc}, (*docs)[index:]...)...)
}

// getChildDocList godoc
// @id getChildDocList
// @Summary doc: получение все дочерние документы
// @Description Возвращает все дочерние документы
// @Tags Docs
// @Security ApiKeyAuth
// @Accept json
// @Produce json
// @Param workspaceSlug path string true "Slug рабочего пространства"
// @Param docId path string true "Id документа"
// @Success 200 {array} dto.DocLight "информация о документах"
// @Failure 400 {object} apierrors.DefinedError "Некорректные параметры запроса"
// @Failure 401 {object} apierrors.DefinedError "Необходима авторизация"
// @Failure 403 {object} apierrors.DefinedError "Доступ запрещен"
// @Failure 404 {object} apierrors.DefinedError "Ошибка: не найдено"
// @Failure 500 {object} apierrors.DefinedError "Ошибка сервера"
// @Router /api/auth/workspaces/{workspaceSlug}/doc/{docId}/child/  [get]
func (s *Services) getChildDocList(c echo.Context) error {
	currentDoc := c.(DocContext).Doc
	workspace := c.(DocContext).Workspace
	workspaceMember := c.(DocContext).WorkspaceMember

	var docs []dao.Doc
	if err := s.db.
		Set("member_id", workspaceMember.MemberId).
		Set("member_role", workspaceMember.Role).
		Preload("AccessRules.Member").
		Preload("Author").
		Where("docs.workspace_id = ?", workspace.ID).
		Where("docs.reader_role <= ? OR docs.editor_role <= ? OR EXISTS (SELECT 1 FROM doc_access_rules dar WHERE dar.doc_id = docs.id AND dar.member_id = ?) OR docs.created_by_id = ?",
			workspaceMember.Role, workspaceMember.Role, workspaceMember.MemberId, workspaceMember.MemberId).
		Where("docs.parent_doc_id = ?", currentDoc.ID).
		Order("seq_id ASC").
		Group("docs.id").
		Find(&docs).
		Error; err != nil {
		return EError(c, apierrors.ErrGeneric)
	}

	return c.JSON(http.StatusOK, utils.SliceToSlice(&docs, func(d *dao.Doc) dto.DocLight { return *d.ToLightDTO() }))
}

// getDocCommentList godoc
// @id getDocCommentList
// @Summary doc: комментарии документа
// @Description комментарии документа
// @Tags Docs
// @Security ApiKeyAuth
// @Accept json
// @Produce json
// @Param workspaceSlug path string true "Slug рабочего пространства"
// @Param docId path string true "Id документа"
// @Param offset query int false "Смещение для пагинации" default(0)
// @Param limit query int false "Лимит записей" default(100)
// @Success 200 {object} dao.PaginationResponse{result=[]dto.DocComment} "комментарии"
// @Failure 400 {object} apierrors.DefinedError "Некорректные параметры запроса"
// @Failure 401 {object} apierrors.DefinedError "Необходима авторизация"
// @Failure 403 {object} apierrors.DefinedError "Доступ запрещен"
// @Failure 404 {object} apierrors.DefinedError "Ошибка: не найдено"
// @Failure 500 {object} apierrors.DefinedError "Ошибка сервера"
// @Router /api/auth/workspaces/{workspaceSlug}/doc/{docId}/comments/  [get]
func (s *Services) getDocCommentList(c echo.Context) error {
	currentDoc := c.(DocContext).Doc
	workspace := c.(DocContext).Workspace

	offset := 0
	limit := 100

	if err := echo.QueryParamsBinder(c).
		Int("offset", &offset).
		Int("limit", &limit).
		BindError(); err != nil {
		return EError(c, err)
	}

	query := s.db.
		Joins("Actor").
		Joins("OriginalComment").
		Joins("OriginalComment.Actor").
		Preload("Reactions").
		Where("doc_comments.workspace_id = ?", workspace.ID).
		Where("doc_comments.doc_id = ?", currentDoc.ID).
		Order("doc_comments.created_at DESC")

	var docComments []dao.DocComment
	result, err := dao.PaginationRequest(
		offset,
		limit,
		query,
		&docComments,
	)
	if err != nil {
		return EError(c, err)
	}

	comments := make([]dto.DocComment, len(docComments))
	for i := range docComments {
		comments[i] = *docComments[i].ToDTO()
	}
	result.Result = comments

	return c.JSON(http.StatusOK, result)
}

// createDocComment godoc
// @id createDocComment
// @Summary doc: создание комментария
// @Description создание комментария
// @Tags Docs
// @Security ApiKeyAuth
// @Accept multipart/form-data
// @Produce json
// @Param workspaceSlug path string true "Slug рабочего пространства"
// @Param docId path string true "Id документа"
// @Param comment formData string true "комментарий в формате JSON" example({"comment_html": "<p>HTML-контент</p>", "reply_to_comment_id": null})
// @Param files formData file false "Вложения для документа"
// @Success 200 {object} dto.DocComment "комментарий"
// @Failure 400 {object} apierrors.DefinedError "Некорректные параметры запроса"
// @Failure 401 {object} apierrors.DefinedError "Необходима авторизация"
// @Failure 403 {object} apierrors.DefinedError "Доступ запрещен"
// @Failure 413 {object} apierrors.DefinedError "Большой объем файла"
// @Failure 404 {object} apierrors.DefinedError "Ошибка: не найдено"
// @Failure 500 {object} apierrors.DefinedError "Ошибка сервера"
// @Router /api/auth/workspaces/{workspaceSlug}/doc/{docId}/comments/  [post]
func (s *Services) createDocComment(c echo.Context) error {
	workspace := c.(DocContext).Workspace
	user := c.(DocContext).User

	var lastCommentTime time.Time
	if err := s.db.Select("created_at").
		Where("workspace_id = ?", workspace.ID).
		Where("actor_id = ?", user.ID).
		Order("created_at desc").
		Model(&dao.DocComment{}).
		First(&lastCommentTime).Error; err != nil && err != gorm.ErrRecordNotFound {
		return EError(c, err)
	}

	if time.Since(lastCommentTime) <= commentsCooldown {
		return EErrorDefined(c, apierrors.ErrTooManyComments)
	}
	comment, _, err := BindDocComment(c, nil)
	if err != nil {
		return EError(c, err)
	}
	form, _ := c.MultipartForm()

	if comment.CommentHtml.StripTags() == "" {
		return EErrorDefined(c, apierrors.ErrDocCommentEmpty)
	}

	userIdStr := user.ID.String()
	if err := s.db.Transaction(func(tx *gorm.DB) error {
		if comment.ReplyToCommentId.Valid {
			if err := tx.Where("id = ?", comment.ReplyToCommentId).First(&comment.OriginalComment).Error; err != nil {
				if err == gorm.ErrRecordNotFound {
					return apierrors.ErrDocCommentNotFound
				}
				return err
			}
		}

		if err := tx.Omit(clause.Associations).Create(&comment).Error; err != nil {
			return err
		}

		fileAsset := dao.FileAsset{
			Id:           dao.GenUUID(),
			CreatedById:  &userIdStr,
			WorkspaceId:  &workspace.ID,
			DocCommentId: uuid.NullUUID{UUID: comment.Id, Valid: true},
		}

		attachments, err := s.uploadDocAttachments(tx, form, "files", fileAsset)
		if err != nil {
			return err
		}

		comment.Attachments = attachments

		return nil
	}); err != nil {
		if err.Error() == "forbidden" {
			return EErrorDefined(c, apierrors.ErrDocUpdateForbidden)
		}
		return EError(c, err)
	}

	err = tracker.TrackActivity[dao.DocComment, dao.DocActivity](s.tracker, actField.EntityCreateActivity, nil, nil, *comment, user)
	if err != nil {
		errStack.GetError(c, err)
	}

	return c.JSON(http.StatusOK, comment.ToDTO())
}

// getDocComment godoc
// @id getDocComment
// @Summary doc: получение комментария
// @Description Получает данные комментария
// @Tags Docs
// @Security ApiKeyAuth
// @Produce json
// @Param workspaceSlug path string true "Slug рабочего пространства"
// @Param docId path string true "Id документа"
// @Param commentId path string true "ID комментария"
// @Success 200 {object} dto.DocComment "Комментарий"
// @Failure 400 {object} apierrors.DefinedError "Некорректные параметры запроса"
// @Failure 401 {object} apierrors.DefinedError "Необходима авторизация"
// @Failure 403 {object} apierrors.DefinedError "Доступ запрещен"
// @Failure 500 {object} apierrors.DefinedError "Ошибка сервера"
// @Router /api/auth/workspaces/{workspaceSlug}/doc/{docId}/comments/{commentId}/ [get]
func (s *Services) getDocComment(c echo.Context) error {
	workspace := c.(DocContext).Workspace
	docId := c.(DocContext).Doc.ID
	commentId := c.Param("commentId")

	if _, err := uuid.FromString(commentId); err != nil {
		return EErrorDefined(c, apierrors.ErrDocBadRequest)
	}

	query := s.db.
		Joins("Actor").
		Joins("OriginalComment").
		Joins("OriginalComment.Actor").
		Preload("Reactions").
		Where("doc_comments.workspace_id = ?", workspace.ID).
		Where("doc_comments.doc_id = ?", docId.String()).
		Where("doc_comments.id = ?", commentId)

	var comment dao.DocComment
	if err := query.First(&comment).Error; err != nil {
		if err == gorm.ErrRecordNotFound {
			return EErrorDefined(c, apierrors.ErrDocCommentNotFound)
		}
		return EError(c, err)
	}

	return c.JSON(http.StatusOK, comment.ToDTO())
}

// updateDocComment godoc
// @id updateDocComment
// @Summary doc: обновление комментария
// @Description обновление комментария
// @Tags Docs
// @Security ApiKeyAuth
// @Accept multipart/form-data
// @Produce json
// @Param workspaceSlug path string true "Slug рабочего пространства"
// @Param docId path string true "Id документа"
// @Param commentId path string true "Id комментария"
// @Param comment formData string true "комментарий в формате JSON" example({"comment_html": "<p>HTML-контент</p>", "reply_to_comment_id": null})
// @Param files formData file false "Вложения для документа"
// @Success 200 {object} dto.DocComment "комментарий"
// @Failure 400 {object} apierrors.DefinedError "Некорректные параметры запроса"
// @Failure 401 {object} apierrors.DefinedError "Необходима авторизация"
// @Failure 403 {object} apierrors.DefinedError "Доступ запрещен"
// @Failure 404 {object} apierrors.DefinedError "Ошибка: не найдено"
// @Failure 413 {object} apierrors.DefinedError "Большой объем файла"
// @Failure 500 {object} apierrors.DefinedError "Ошибка сервера"
// @Router /api/auth/workspaces/{workspaceSlug}/doc/{docId}/comments/{commentId}/ [patch]
func (s *Services) updateDocComment(c echo.Context) error {
	user := *c.(DocContext).User
	workspace := c.(DocContext).Workspace
	commentId := c.Param("commentId")

	var commentOld dao.DocComment
	if err := s.db.
		Where("id = ?", commentId).Preload(clause.Associations).Find(&commentOld).Error; err != nil {
		return EError(c, err)
	}

	oldMap := StructToJSONMap(commentOld)

	if *commentOld.ActorId != user.ID.String() {
		return EErrorDefined(c, apierrors.ErrCommentEditForbidden)
	}

	comment, fields, err := BindDocComment(c, &commentOld)
	if err != nil {
		return EError(c, err)
	}

	if comment.CommentHtml.StripTags() == "" {
		return EErrorDefined(c, apierrors.ErrDocCommentEmpty)
	}

	userIdStr := user.ID.String()
	form, _ := c.MultipartForm()
	if err := s.db.Transaction(func(tx *gorm.DB) error {
		fileAsset := dao.FileAsset{
			Id:           dao.GenUUID(),
			CreatedById:  &userIdStr,
			WorkspaceId:  &workspace.ID,
			DocCommentId: uuid.NullUUID{UUID: comment.Id, Valid: true},
		}

		attachments, err := s.uploadDocAttachments(tx, form, "files", fileAsset)
		if err != nil {
			return err
		}

		comment.Attachments = attachments

		if comment.ReplyToCommentId.Valid {
			if err := tx.Where("id = ?", comment.ReplyToCommentId).First(&comment.OriginalComment).Error; err != nil {
				if err == gorm.ErrRecordNotFound {
					return apierrors.ErrDocCommentNotFound
				}
				return err
			}
		}

		if err := s.db.Omit(clause.Associations).Select(fields).Updates(&comment).Error; err != nil {
			return err
		}

		return nil
	}); err != nil {
		if err.Error() == "forbidden" {
			return EErrorDefined(c, apierrors.ErrDocUpdateForbidden)
		}
		return EError(c, err)
	}
	newMap := StructToJSONMap(comment)
	newMap["updateScopeId"] = commentId
	newMap["field_log"] = actField.Comment.Field

	oldMap["updateScope"] = "comment"
	oldMap["updateScopeId"] = commentId
	err = tracker.TrackActivity[dao.DocComment, dao.DocActivity](s.tracker, actField.EntityUpdatedActivity, newMap, oldMap, *comment, &user)
	if err != nil {
		errStack.GetError(c, err)
	}

	return c.JSON(http.StatusOK, comment.ToDTO())
}

// deleteDocComment godoc
// @id deleteDocComment
// @Summary doc: удаление комментария
// @Description удаление комментария
// @Tags Docs
// @Security ApiKeyAuth
// @Accept json
// @Produce json
// @Param workspaceSlug path string true "Slug рабочего пространства"
// @Param docId path string true "Id документа"
// @Param commentId path string true "Id комментария"
// @Success 200 "комментарий удален"
// @Failure 400 {object} apierrors.DefinedError "Некорректные параметры запроса"
// @Failure 401 {object} apierrors.DefinedError "Необходима авторизация"
// @Failure 403 {object} apierrors.DefinedError "Доступ запрещен"
// @Failure 404 {object} apierrors.DefinedError "Ошибка: не найдено"
// @Failure 500 {object} apierrors.DefinedError "Ошибка сервера"
// @Router /api/auth/workspaces/{workspaceSlug}/doc/{docId}/comments/{commentId}/ [delete]
func (s *Services) deleteDocComment(c echo.Context) error {
	user := *c.(DocContext).User
	workspace := c.(DocContext).Workspace
	workspaceMember := c.(DocContext).WorkspaceMember
	doc := c.(DocContext).Doc
	commentId := c.Param("commentId")

	var comment dao.DocComment
	if err := s.db.Where("workspace_id = ?", workspace.ID).
		Where("doc_id = ?", doc.ID.String()).
		Where("id = ?", commentId).
		Preload("Attachments").
		First(&comment).Error; err != nil {
		return EError(c, err)
	}

	if workspaceMember.Role != types.AdminRole && *comment.ActorId != user.ID.String() {
		return EErrorDefined(c, apierrors.ErrCommentEditForbidden)
	}

	if err := s.db.Transaction(func(tx *gorm.DB) error {
		err := tracker.TrackActivity[dao.DocComment, dao.DocActivity](s.tracker, actField.EntityDeleteActivity, nil, nil, comment, &user)
		if err != nil {
			errStack.GetError(c, err)
			return err
		}

		return s.db.Delete(&comment).Error
	}); err != nil {
		return EError(c, err)
	}

	return c.NoContent(http.StatusOK)
}

// addDocCommentReaction godoc
// @id addDocCommentReaction
// @Summary doc: добавление реакции
// @Description добавление реакции
// @Tags Docs
// @Security ApiKeyAuth
// @Accept json
// @Produce json
// @Param workspaceSlug path string true "Slug рабочего пространства"
// @Param docId path string true "Id документа"
// @Param commentId path string true "Id комментария"
// @Param data body ReactionRequest true "Реакция (пример: 👍, 👎, ❤️)"
// @Success 200 {object} dto.CommentReaction "реакция добавлена ранее"
// @Success 201 {object} dto.CommentReaction "реакция добавлена"
// @Failure 400 {object} apierrors.DefinedError "Некорректные параметры запроса"
// @Failure 401 {object} apierrors.DefinedError "Необходима авторизация"
// @Failure 403 {object} apierrors.DefinedError "Доступ запрещен"
// @Failure 404 {object} apierrors.DefinedError "Ошибка: не найдено"
// @Failure 500 {object} apierrors.DefinedError "Ошибка сервера"
// @Router /api/auth/workspaces/{workspaceSlug}/doc/{docId}/comments/{commentId}/reactions/ [post]
func (s *Services) addDocCommentReaction(c echo.Context) error {
	user := *c.(DocContext).User
	doc := c.(DocContext).Doc
	commentId := c.Param("commentId")

	var reactionRequest ReactionRequest

	if err := c.Bind(&reactionRequest); err != nil {
		return EError(c, err)
	}

	if !validReactions[reactionRequest.Reaction] {
		return EErrorDefined(c, apierrors.ErrInvalidReaction)
	}

	var comment dao.DocComment
	if err := s.db.Where("id = ?", commentId).Where("doc_id = ?", doc.ID).First(&comment).Error; err != nil {
		if err == gorm.ErrRecordNotFound {
			return EErrorDefined(c, apierrors.ErrDocCommentNotFound)
		}
		return EError(c, err)
	}

	// Проверяем, есть ли уже такая реакция от пользователя
	var existingReaction dao.DocCommentReaction
	err := s.db.Where("user_id = ? AND comment_id = ? AND reaction = ?", user.ID, commentId, reactionRequest.Reaction).First(&existingReaction).Error
	if err == nil {
		return c.JSON(http.StatusOK, existingReaction.ToDTO())
	} else if err != gorm.ErrRecordNotFound {
		return EError(c, err)
	}

	// Создаем новую реакцию
	reaction := dao.DocCommentReaction{
		Id:        dao.GenUUID(),
		CreatedAt: time.Now(),
		UserId:    user.ID.String(),
		CommentId: comment.Id,
		Reaction:  reactionRequest.Reaction,
	}

	if err := s.db.Create(&reaction).Error; err != nil {
		return EError(c, err)
	}

	return c.JSON(http.StatusCreated, reaction.ToDTO())
}

// removeDocCommentReaction godoc
// @id removeDocCommentReaction
// @Summary doc: удаление реакции
// @Description удаление реакции
// @Tags Docs
// @Security ApiKeyAuth
// @Accept json
// @Produce json
// @Param workspaceSlug path string true "Slug рабочего пространства"
// @Param docId path string true "Id документа"
// @Param commentId path string true "Id комментария"
// @Param reaction path string true "реакция"
// @Success 204  "удален"
// @Failure 400 {object} apierrors.DefinedError "Некорректные параметры запроса"
// @Failure 401 {object} apierrors.DefinedError "Необходима авторизация"
// @Failure 403 {object} apierrors.DefinedError "Доступ запрещен"
// @Failure 404 {object} apierrors.DefinedError "Ошибка: не найдено"
// @Failure 500 {object} apierrors.DefinedError "Ошибка сервера"
// @Router /api/auth/workspaces/{workspaceSlug}/doc/{docId}/comments/{commentId}/reactions/{reaction}/ [delete]
func (s *Services) removeDocCommentReaction(c echo.Context) error {
	user := *c.(DocContext).User
	commentId := c.Param("commentId")
	reactionStr := c.Param("reaction")

	if err := s.db.Where("user_id = ? AND comment_id = ? AND reaction = ?",
		user.ID, commentId, reactionStr).Delete(&dao.DocCommentReaction{}).Error; err != nil {
		return EError(c, err)
	}

	return c.NoContent(http.StatusNoContent)
}

// ############# Doc attachments methods ###################

// getDocAttachmentList godoc
// @id getDocAttachmentList
// @Summary Doc (вложения): получение вложений документа
// @Description Возвращает список всех вложений, прикрепленных к документу
// @Tags Docs
// @Security ApiKeyAuth
// @Accept json
// @Produce json
// @Param workspaceSlug path string true "Slug рабочего пространства"
// @Param docId path string true "Id документа"
// @Success 200 {array} dto.Attachment "Список вложений"
// @Failure 400 {object} apierrors.DefinedError "Некорректные параметры запроса"
// @Failure 401 {object} apierrors.DefinedError "Необходима авторизация"
// @Failure 403 {object} apierrors.DefinedError "Доступ запрещен"
// @Failure 500 {object} apierrors.DefinedError "Ошибка сервера"
// @Router /api/auth/workspaces/{workspaceSlug}/doc/{docId}/doc-attachments/ [get]
func (s *Services) getDocAttachmentList(c echo.Context) error {
	workspace := c.(DocContext).Workspace
	docId := c.(DocContext).Doc.ID

	var attachments []dao.DocAttachment
	if err := s.db.
		Joins("Asset").
		Where("doc_attachments.workspace_id = ?", workspace.ID).
		Where("doc_attachments.doc_id = ?", docId).
		Order("doc_attachments.created_at").
		Find(&attachments).Error; err != nil {
		return EError(c, err)
	}

	return c.JSON(
		http.StatusOK,
		utils.SliceToSlice(&attachments, func(da *dao.DocAttachment) dto.Attachment { return *da.ToLightDTO() }),
	)
}

// createDocAttachments godoc
// @id createDocAttachments
// @Summary Doc (вложения): загрузка вложения в документ
// @Description Загружает новое вложение и прикрепляет его к документу
// @Tags Docs
// @Security ApiKeyAuth
// @Accept multipart/form-data
// @Produce json
// @Param workspaceSlug path string true "Slug рабочего пространства"
// @Param docId path string true "Id документа"
// @Param asset formData file true "Файл для загрузки"
// @Success 201 {object} dto.Attachment "Созданное вложение"
// @Failure 400 {object} apierrors.DefinedError "Некорректные параметры запроса"
// @Failure 401 {object} apierrors.DefinedError "Необходима авторизация"
// @Failure 403 {object} apierrors.DefinedError "Доступ запрещен"
// @Failure 500 {object} apierrors.DefinedError "Ошибка сервера"
// @Router /api/auth/workspaces/{workspaceSlug}/doc/{docId}/doc-attachments/ [post]
func (s *Services) createDocAttachments(c echo.Context) error {
	user := *c.(DocContext).User
	doc := c.(DocContext).Doc
	workspace := c.(DocContext).Workspace

	if !limiter.Limiter.CanAddAttachment(uuid.Must(uuid.FromString(workspace.ID))) {
		return EErrorDefined(c, apierrors.ErrAssetsLimitExceed)
	}

	asset, err := c.FormFile("asset")
	if err != nil {
		return EError(c, err)
	}

	assetSrc, err := asset.Open()
	if err != nil {
		return EError(c, err)
	}

	fileName := asset.Filename

	if decodedFilename, err := url.QueryUnescape(asset.Filename); err == nil {
		fileName = decodedFilename
	}

	assetId := dao.GenUUID()

	if err := s.storage.SaveReader(
		assetSrc,
		asset.Size,
		assetId,
		asset.Header.Get("Content-Type"),
		&filestorage.Metadata{
			WorkspaceId: workspace.ID,
			DocId:       doc.ID.String(),
		},
	); err != nil {
		return EError(c, err)
	}

	userIdStr := user.ID.String()
	docAttachment := dao.DocAttachment{
		Id:          dao.GenID(),
		CreatedAt:   time.Now(),
		UpdatedAt:   time.Now(),
		CreatedById: &userIdStr,
		UpdatedById: &userIdStr,
		AssetId:     assetId,
		DocId:       doc.ID.String(),
		WorkspaceId: workspace.ID,
	}

	fa := dao.FileAsset{
		Id:          assetId,
		CreatedById: &userIdStr,
		WorkspaceId: &workspace.ID,
		Name:        fileName,
		ContentType: asset.Header.Get("Content-Type"),
		FileSize:    int(asset.Size),
	}

	if err := s.db.Transaction(func(tx *gorm.DB) error {
		if err := s.db.Create(&fa).Error; err != nil {
			return err
		}

		if err := s.db.Create(&docAttachment).Error; err != nil {
			return err
		}
		docAttachment.Asset = &fa
		return nil
	}); err != nil {
		return EError(c, err)
	}

	err = tracker.TrackActivity[dao.DocAttachment, dao.DocActivity](s.tracker, actField.EntityCreateActivity, nil, nil, docAttachment, &user)
	if err != nil {
		errStack.GetError(c, err)
	}

	return c.JSON(http.StatusCreated, docAttachment.ToLightDTO())
}

// deleteDocAttachment godoc
// @id deleteDocAttachment
// @Summary Doc (вложения): удаление вложения из документа
// @Description Удаляет указанное вложение, прикрепленное к документу
// @Tags Docs
// @Security ApiKeyAuth
// @Accept json
// @Produce json
// @Param workspaceSlug path string true "Slug рабочего пространства"
// @Param docId path string true "Id документа"
// @Param attachmentId path string true "ID вложения"
// @Success 200 "Вложение успешно удалено"
// @Failure 400 {object} apierrors.DefinedError "Некорректные параметры запроса"
// @Failure 401 {object} apierrors.DefinedError "Необходима авторизация"
// @Failure 403 {object} apierrors.DefinedError "Доступ запрещен"
// @Failure 500 {object} apierrors.DefinedError "Ошибка сервера"
// @Router /api/auth/workspaces/{workspaceSlug}/doc/{docId}/doc-attachments/{attachmentId} [delete]
func (s *Services) deleteDocAttachment(c echo.Context) error {
	workspace := c.(DocContext).Workspace
	docId := c.(DocContext).Doc.ID.String()
	user := c.(DocContext).User
	attachmentId := c.Param("attachmentId")

	var attachment dao.DocAttachment
	if err := s.db.
		Preload("Asset").
		Where("workspace_id = ?", workspace.ID).
		Where("doc_id = ?", docId).
		Where("doc_attachments.id = ?", attachmentId).
		Find(&attachment).Error; err != nil {
		if err == gorm.ErrRecordNotFound {
			return EErrorDefined(c, apierrors.ErrDocAttachmentNotFound)
		}
		return EError(c, err)
	}

	if err := s.db.Transaction(func(tx *gorm.DB) error {
		err := tracker.TrackActivity[dao.DocAttachment, dao.DocActivity](s.tracker, actField.EntityDeleteActivity, nil, nil, attachment, user)
		if err != nil {
			errStack.GetError(c, err)
			return err
		}

		return s.db.Omit(clause.Associations).
			Delete(&attachment).Error
	}); err != nil {
		return EError(c, err)
	}

	return c.NoContent(http.StatusOK)
}

// ############# User favorite Doc methods ###################

// addDocToFavorites godoc
// @id addDocToFavorites
// @Summary Doc (Favorites): добавление документа в избранное
// @Description Добавляет указанный документ в список избранных текущего пользователя в рабочем пространстве.
// @Tags Docs
// @Security ApiKeyAuth
// @Accept json
// @Produce json
// @Param workspaceSlug path string true "Slug рабочего пространства"
// @Param project body AddDocToFavoritesRequest true "ID документа для добавления в избранное"
// @Success 201 {object} dto.DocFavorites "Добавленный документ в избранных"
// @Failure 400 {object} apierrors.DefinedError "Некорректные параметры запроса"
// @Failure 401 {object} apierrors.DefinedError "Необходима авторизация"
// @Failure 403 {object} apierrors.DefinedError "Доступ запрещен"
// @Failure 404 {object} apierrors.DefinedError "Документ не найден"
// @Failure 500 {object} apierrors.DefinedError "Ошибка сервера"
// @Router /api/auth/workspaces/{workspaceSlug}/user-favorite-docs/ [post]
func (s *Services) addDocToFavorites(c echo.Context) error {
	workspace := c.(WorkspaceContext).Workspace
	workspaceMember := c.(WorkspaceContext).WorkspaceMember

	var req AddDocToFavoritesRequest
	if err := c.Bind(&req); err != nil {
		return EError(c, err)
	}
	doc, err := dao.GetDoc(s.db, workspace.ID, req.DocID, workspaceMember)
	if err != nil {
		if errors.Is(err, gorm.ErrRecordNotFound) {
			return EErrorDefined(c, apierrors.ErrDocNotFound)
		}
		return EError(c, err)
	}

	docFavorite := dao.DocFavorites{
		Id:          dao.GenID(),
		CreatedById: &workspaceMember.MemberId,
		DocId:       doc.ID.String(),
		UserId:      workspaceMember.MemberId,
		WorkspaceId: workspace.ID,
		Workspace:   &workspace,
		Doc:         &doc,
	}

	if err := s.db.Create(&docFavorite).Error; err != nil {
		if errors.Is(err, gorm.ErrDuplicatedKey) {
			return c.NoContent(http.StatusOK)
		}
		if errors.Is(err, gorm.ErrRecordNotFound) {
			return c.NoContent(http.StatusForbidden)
		}
		return EError(c, err)
	}
	docFavorite.Doc.IsFavorite = true

	return c.JSON(http.StatusCreated, docFavorite.ToDTO())
}

// getFavoriteDocList godoc
// @id getFavoriteDocList
// @Summary Doc (Favorites): получение списка избранных документов
// @Description Возвращает список избранных документов текущего пользователя в рабочем пространстве.
// @Tags Docs
// @Security ApiKeyAuth
// @Accept json
// @Produce json
// @Param workspaceSlug path string true "Slug рабочего пространства"
// @Success 200 {array} dto.DocFavorites "Список избранных документов"
// @Failure 401 {object} apierrors.DefinedError "Необходима авторизация"
// @Failure 403 {object} apierrors.DefinedError "Доступ запрещен"
// @Failure 404 {object} apierrors.DefinedError "Пространство не найдено"
// @Failure 500 {object} apierrors.DefinedError "Ошибка сервера"
// @Router /api/auth/workspaces/{workspaceSlug}/user-favorite-docs/ [get]
func (s *Services) getFavoriteDocList(c echo.Context) error {
	user := *c.(WorkspaceContext).User
	workspace := c.(WorkspaceContext).Workspace
	workspaceMember := c.(WorkspaceContext).WorkspaceMember

	var favorites []dao.DocFavorites
	if err := s.db.
		Set("member_id", workspaceMember.MemberId).
		Set("member_role", workspaceMember.Role).
		Preload("Doc").
		Joins("LEFT JOIN docs ON docs.id = doc_favorites.doc_id").
		Where("doc_favorites.user_id = ?", user.ID).
		Where("doc_favorites.workspace_id = ?", workspace.ID).
		Where("docs.reader_role <= ? OR docs.editor_role <= ? OR EXISTS (SELECT 1 FROM doc_access_rules dar WHERE dar.doc_id = doc_favorites.doc_id AND dar.member_id = ?) OR docs.created_by_id = ?",
			workspaceMember.Role, workspaceMember.Role, workspaceMember.MemberId, workspaceMember.MemberId).
		Order("lower(docs.title)").
		Group("doc_favorites.id, docs.title").
		Find(&favorites).Error; err != nil {
		return EError(c, err)
	}

	return c.JSON(http.StatusOK, utils.SliceToSlice(&favorites, func(df *dao.DocFavorites) dto.DocFavorites { return *df.ToDTO() }))
}

// removeDocFromFavorites godoc
// @id removeDocFromFavorites
// @Summary Doc (Favorites): удаление документа из избранных
// @Description Удаляет указанный документ из списка избранных текущего пользователя в рабочем пространстве.
// @Tags Docs
// @Security ApiKeyAuth
// @Accept json
// @Produce json
// @Param workspaceSlug path string true "Slug рабочего пространства"
// @Param docId path string true "Id документа"
// @Success 200 "Успешно удалено"
// @Failure 400 {object} apierrors.DefinedError "Некорректные параметры запроса"
// @Failure 401 {object} apierrors.DefinedError "Необходима авторизация"
// @Failure 403 {object} apierrors.DefinedError "Доступ запрещен"
// @Failure 404 {object} apierrors.DefinedError "Документ не найден"
// @Failure 500 {object} apierrors.DefinedError "Ошибка сервера"
// @Router /api/auth/workspaces/{workspaceSlug}/user-favorite-docs/{docId} [delete]
func (s *Services) removeDocFromFavorites(c echo.Context) error {
	user := *c.(WorkspaceContext).User
	workspace := c.(WorkspaceContext).Workspace
	docId := c.Param("docId")

	if err := s.db.Where("user_id = ?", user.ID).
		Where("workspace_id = ?", workspace.ID).
		Where("doc_id = ?", docId).
		Delete(&dao.DocFavorites{}).Error; err != nil {
		if err == gorm.ErrRecordNotFound {
			return c.NoContent(http.StatusNotFound)
		}
		return EError(c, err)
	}

	return c.NoContent(http.StatusOK)
}

// getDocActivityList godoc
// @id getDocActivityList
// @Summary Doc: получение активности по документу
// @Description Возвращает активность по документу
// @Tags Docs
// @Security ApiKeyAuth
// @Accept json
// @Produce json
// @Param workspaceSlug path string true "Slug рабочего пространства"
// @Param docId path string true "Id документа"
// @Param offset query int false "Смещение для пагинации" default(0)
// @Param limit query int false "Лимит записей" default(100)
// @Success 200 {object} dao.PaginationResponse{result=[]dto.EntityActivityFull} "Список активностей с пагинацией"
// @Failure 400 {object} apierrors.DefinedError "Некорректные параметры запроса"
// @Failure 401 {object} apierrors.DefinedError "Необходима авторизация"
// @Failure 403 {object} apierrors.DefinedError "Доступ запрещен"
// @Failure 500 {object} apierrors.DefinedError "Ошибка сервера"
// @Router /api/auth/workspaces/{workspaceSlug}/doc/{docId}/activities/ [get]
func (s *Services) getDocActivityList(c echo.Context) error {
	docId := c.(DocContext).Doc.ID.String()
	workspaceId := c.(DocContext).Workspace.ID

	offset := 0
	limit := 100

	if err := echo.QueryParamsBinder(c).
		Int("offset", &offset).
		Int("limit", &limit).
		BindError(); err != nil {
		return EError(c, err)
	}

	var doc dao.DocActivity
	doc.UnionCustomFields = "'doc' AS entity_type"
	unionTable := dao.BuildUnionSubquery(s.db, "fa", dao.FullActivity{}, doc)

	query := unionTable.Joins("Doc").
		Preload(clause.Associations).
		Where("fa.doc_id = ?", docId).
		Where("fa.workspace_id = ?", workspaceId).
		Order("fa.created_at DESC")

	var activities []dao.FullActivity
	resp, err := dao.PaginationRequest(
		offset,
		limit,
		query,
		&activities,
	)
	if err != nil {
		return EErrorDefined(c, apierrors.ErrGeneric)
	}

	resp.Result = utils.SliceToSlice(resp.Result.(*[]dao.FullActivity), func(da *dao.FullActivity) dto.EntityActivityFull { return *da.ToDTO() })

	return c.JSON(http.StatusOK, resp)
}

// getDocHistoryList godoc
// @id getDocHistoryList
// @Summary Doc: получение истории изменений по документу
// @Description Возвращает истории изменений  по документу
// @Tags Docs
// @Security ApiKeyAuth
// @Accept json
// @Produce json
// @Param workspaceSlug path string true "Slug рабочего пространства"
// @Param docId path string true "Id документа"
// @Param offset query int false "Смещение для пагинации" default(0)
// @Param limit query int false "Лимит записей" default(100)
// @Success 200 {object} dao.PaginationResponse{result=[]dto.HistoryBodyLight} "Список с пагинацией"
// @Failure 400 {object} apierrors.DefinedError "Некорректные параметры запроса"
// @Failure 401 {object} apierrors.DefinedError "Необходима авторизация"
// @Failure 403 {object} apierrors.DefinedError "Доступ запрещен"
// @Failure 500 {object} apierrors.DefinedError "Ошибка сервера"
// @Router /api/auth/workspaces/{workspaceSlug}/doc/{docId}/history/ [get]
func (s *Services) getDocHistoryList(c echo.Context) error {
	doc := c.(DocContext).Doc

	offset := -1
	limit := 100

	if err := echo.QueryParamsBinder(c).
		Int("offset", &offset).
		Int("limit", &limit).BindError(); err != nil {
		return EError(c, err)
	}

	var activities []dao.DocActivity

	query := s.db.
		Preload("Actor").
		Where("workspace_id = ?", doc.WorkspaceId).
		Where("doc_id = ?", doc.ID).
		Where("field = ?", "description").
		Order("created_at DESC")

	resp, err := dao.PaginationRequest(
		offset,
		limit,
		query,
		&activities,
	)
	if err != nil {
		return EError(c, err)
	}

	resp.Result = utils.SliceToSlice(resp.Result.(*[]dao.DocActivity), func(da *dao.DocActivity) dto.HistoryBodyLight { return *da.ToHistoryLightDTO() })

	return c.JSON(http.StatusOK, resp)
}

// getDocHistory godoc
// @id getDocHistory
// @Summary Doc: получение старой версии по документу
// @Description Возвращает старую версию по документу
// @Tags Docs
// @Security ApiKeyAuth
// @Accept json
// @Produce json
// @Param workspaceSlug path string true "Slug рабочего пространства"
// @Param docId path string true "Id документа"
// @Param versionId path string true "Id версии"
// @Success 200 {object} dto.HistoryBody "версия по id и текущая"
// @Failure 400 {object} apierrors.DefinedError "Некорректные параметры запроса"
// @Failure 401 {object} apierrors.DefinedError "Необходима авторизация"
// @Failure 403 {object} apierrors.DefinedError "Доступ запрещен"
// @Failure 500 {object} apierrors.DefinedError "Ошибка сервера"
// @Router /api/auth/workspaces/{workspaceSlug}/doc/{docId}/history/{versionId} [get]
func (s *Services) getDocHistory(c echo.Context) error {
	doc := c.(DocContext).Doc
	versionId := c.Param("versionId")

	var activity dao.DocActivity
	if err := s.db.
		Preload("Actor").
		Preload("Doc.InlineAttachments").
		Where("workspace_id = ?", doc.WorkspaceId).
		Where("doc_id = ?", doc.ID).
		Where("field = ?", "description").
		Where("id = ?", versionId).
		First(&activity).Error; err != nil {
		return EErrorDefined(c, apierrors.ErrGeneric)
	}

	query := s.db.Where("workspace_id = ?", doc.WorkspaceId).Where("doc_id = ?", doc.ID)
	oldFiles, err := dao.GetFileAssetFromDescription(query, activity.OldValue)
	if err != nil {
		return EErrorDefined(c, apierrors.ErrGeneric)
	}

	query2 := s.db.Where("workspace_id = ?", doc.WorkspaceId).Where("doc_id = ?", doc.ID)
	currentFiles, err := dao.GetFileAssetFromDescription(query2, &doc.Content.Body)
	if err != nil {
		return EErrorDefined(c, apierrors.ErrGeneric)
	}

	resp := activity.ToHistoryLightDTO().ToFullHistory(
		activity.OldValue,
		&doc.Content.Body,
		utils.SliceToSlice(&oldFiles, func(fa *dao.FileAsset) dto.FileAsset { return *fa.ToDTO() }),
		utils.SliceToSlice(&currentFiles, func(fa *dao.FileAsset) dto.FileAsset { return *fa.ToDTO() }),
	)
	return c.JSON(http.StatusOK, resp)
}

// updateDocFromHistory godoc
// @id updateDocFromHistory
// @Summary Doc: Откат старой версии документа
// @Description Откатывает старую версию документа
// @Tags Docs
// @Security ApiKeyAuth
// @Accept json
// @Produce json
// @Param workspaceSlug path string true "Slug рабочего пространства"
// @Param docId path string true "id документа"
// @Param versionId path string true "id версии"
// @Success 200 "успешно"
// @Failure 400 {object} apierrors.DefinedError "Некорректные параметры запроса"
// @Failure 401 {object} apierrors.DefinedError "Необходима авторизация"
// @Failure 403 {object} apierrors.DefinedError "Доступ запрещен"
// @Failure 500 {object} apierrors.DefinedError "Ошибка сервера"
// @Router /api/auth/workspaces/{workspaceSlug}/doc/{docId}/history/{versionId} [patch]
func (s *Services) updateDocFromHistory(c echo.Context) error {
	doc := c.(DocContext).Doc
	user := c.(DocContext).User
	versionId := c.Param("versionId")

	oldDocMap := StructToJSONMap(doc)
	var activity dao.DocActivity
	if err := s.db.
		Preload("Actor").
		Preload("Doc.InlineAttachments").
		Where("workspace_id = ?", doc.WorkspaceId).
		Where("doc_id = ?", doc.ID).
		Where("field = ?", "description").
		Where("id = ?", versionId).
		First(&activity).Error; err != nil {
		return EErrorDefined(c, apierrors.ErrGeneric)
	}

	if activity.OldValue == nil {
		return EErrorDefined(c, apierrors.ErrGeneric)
	}

	doc.Content.Body = *activity.OldValue

	if err := s.db.Omit(clause.Associations).Save(&doc).Error; err != nil {
		return EError(c, err)
	}

	newDocMap := StructToJSONMap(doc)

	err := tracker.TrackActivity[dao.Doc, dao.DocActivity](s.tracker, actField.EntityUpdatedActivity, newDocMap, oldDocMap, doc, user)
	if err != nil {
		errStack.GetError(c, err)
	}

	return c.NoContent(http.StatusOK)
}

type DocRequest struct {
	Title       string             `json:"title,omitempty" example:"title text" validate:"required,max=150"`
	Content     types.RedactorHTML `json:"content,omitempty" swaggertype:"string" example:"<p>HTML-контент</p>"`
	EditorRole  int                `json:"editor_role,omitempty" example:"5"`
	ReaderRole  int                `json:"reader_role,omitempty" example:"5"`
	SeqId       int                `json:"seq_id,omitempty"`
	Draft       bool               `json:"draft,omitempty" example:"false"`
	EditorList  []string           `json:"editor_list,omitempty"`
	ReaderList  []string           `json:"reader_list,omitempty"`
	WatcherList []string           `json:"watcher_list,omitempty"`
}

type DocCommentRequest struct {
	CommentHtml    types.RedactorHTML `json:"comment_html" swaggertype:"string" example:"<p>HTML-контент</p>"`
	ReplyToComment *string            `json:"reply_to_comment_id,omitempty"`
}

type DocMoveParams struct {
	ParentId   *string `json:"parent_id,omitempty"`
	PreviousId *string `json:"previous_id,omitempty"`
	NextId     *string `json:"next_id,omitempty"`
}

type AddDocToFavoritesRequest struct {
	DocID string `json:"doc" validate:"required"`
}

func BindDoc(c echo.Context, doc *dao.Doc) (*dao.Doc, []string, error) {
	var req DocRequest
	fields, err := BindData(c, "doc", &req)
	if err != nil {
		return nil, nil, apierrors.ErrDocBadRequest
	}

	if doc != nil && req.Title == "" {
		req.Title = doc.Title
	}
	if err := c.Validate(&req); err != nil {
		return nil, nil, apierrors.ErrDocRequestValidate
	}

	if doc == nil {
		var workspace dao.Workspace
		var user *dao.User
		if workspaceCtx, ok := c.(WorkspaceContext); ok {
			workspace = workspaceCtx.Workspace
			user = workspaceCtx.User
		} else {
			workspace = c.(DocContext).Workspace
			user = c.(DocContext).User
		}

		return &dao.Doc{
			ID:          dao.GenUUID(),
			Author:      user,
			UpdatedById: nil,
			Title:       req.Title,
			Content:     req.Content,
			EditorRole:  req.EditorRole,
			ReaderRole:  req.ReaderRole,
			WorkspaceId: workspace.ID,
			Workspace:   &workspace,
			ParentDocID: uuid.NullUUID{},
			SeqId:       req.SeqId,
			Draft:       req.Draft,
			EditorsIDs:  req.EditorList,
			ReaderIDs:   req.ReaderList,
			WatcherIDs:  req.WatcherList,
		}, fields, nil
	} else {
		docCopy := *doc

		var resFields []string
		for _, field := range fields {
			switch field {
			case "title":
				_ = CompareAndAddFields(&docCopy.Title, &req.Title, field, &resFields)
			case "content":
				if docCopy.Content.Body != req.Content.Body {
					docCopy.Content = req.Content
					resFields = append(resFields, field)
				}
			case "reader_role":
				_ = CompareAndAddFields(&docCopy.ReaderRole, &req.ReaderRole, field, &resFields)
			case "editor_role":
				_ = CompareAndAddFields(&docCopy.EditorRole, &req.EditorRole, field, &resFields)
			case "seq_id":
				_ = CompareAndAddFields(&docCopy.SeqId, &req.SeqId, field, &resFields)
			case "draft":
				_ = CompareAndAddFields(&docCopy.Draft, &req.Draft, field, &resFields)
			case "editor_list":
				_ = CompareAndAddFields(&docCopy.EditorsIDs, &req.EditorList, field, &resFields)
			case "reader_list":
				_ = CompareAndAddFields(&docCopy.ReaderIDs, &req.ReaderList, field, &resFields)
			case "watcher_list":
				_ = CompareAndAddFields(&docCopy.WatcherIDs, &req.WatcherList, field, &resFields)
			}
		}
		if len(resFields) > 0 {
			userIdStr := c.(DocContext).User.ID.String()
			docCopy.UpdatedById = &userIdStr
			resFields = append(resFields, "updated_by_id")
		}

		return &docCopy, resFields, nil
	}
}

func BindDocComment(c echo.Context, comment *dao.DocComment) (*dao.DocComment, []string, error) {
	var req DocCommentRequest
	fields, err := BindData(c, "comment", &req)
	if err != nil {
		return nil, nil, apierrors.ErrDocCommentBadRequest
	}
	if err := c.Validate(&req); err != nil {
		return nil, nil, err
	}
	var replyId uuid.NullUUID
	if req.ReplyToComment != nil {
		fromString, err := uuid.FromString(*req.ReplyToComment)
		if err != nil {
			return nil, nil, err
		}
		replyId = uuid.NullUUID{UUID: fromString, Valid: true}
	}
	if comment == nil {
		userIdStr := c.(DocContext).User.ID.String()
		commentCreate := &dao.DocComment{
			Id:               dao.GenUUID(),
			CommentStripped:  "",
			CreatedById:      &userIdStr,
			WorkspaceId:      c.(DocContext).Workspace.ID,
			DocId:            c.(DocContext).Doc.ID.String(),
			ActorId:          &userIdStr,
			Actor:            c.(DocContext).User,
			CommentHtml:      req.CommentHtml,
			ReplyToCommentId: replyId,
			CommentType:      1,
			Attachments:      make([]dao.FileAsset, 0),
		}
		commentCreate.CommentStripped = commentCreate.CommentHtml.StripTags()

		return commentCreate, fields, nil
	} else {
		var resFields []string
		for _, field := range fields {
			switch field {
			case "comment_html":
				if comment.CommentHtml.Body != req.CommentHtml.Body {
					comment.CommentHtml = req.CommentHtml
					comment.CommentStripped = comment.CommentHtml.StripTags()
					resFields = append(resFields, "comment_html", "comment_stripped", "updated_by_id")
					userIdStr := c.(DocContext).User.ID.String()
					comment.UpdatedById = &userIdStr
				}
			}
		}
		return comment, resFields, nil
	}
}

func (s *Services) uploadDocAttachments(tx *gorm.DB, form *multipart.Form, name string, fa dao.FileAsset) ([]dao.FileAsset, error) {
	res := make([]dao.FileAsset, 0)
	if form == nil {
		return res, nil
	}
	for _, f := range form.File[name] {
		fa.Id = dao.GenUUID()
		fa.CreatedAt = time.Now()
		fa.Name = f.Filename
		fa.FileSize = int(f.Size)

		if err := s.uploadAssetForm(tx, f, &fa,
			filestorage.Metadata{
				WorkspaceId: *fa.WorkspaceId,
			}); err != nil {
			return res, err
		}
		res = append(res, fa)
	}
	return res, nil
}

func createDocActivity(track *tracker.ActivitiesTracker,
	activityType string,
	requestedData map[string]interface{},
	currentInstance map[string]interface{},
	doc dao.Doc,
	actor *dao.User, changes *docChanges) error {

	if requestedData != nil {
		requestedData["parent_key"] = "parent_doc_id"
	}
	if currentInstance != nil {
		currentInstance["parent_key"] = "parent_doc_id"
	}

	var err error

	createToDocActivity := tracker.TrackActivity[dao.Doc, dao.DocActivity]
	createToWorkspaceActivity := tracker.TrackActivity[dao.Doc, dao.WorkspaceActivity]

	changeAct := map[bool]string{true: "doc", false: "workspace"}

	if changes != nil {
		fromDoc := changes.FromDoc != nil
		toDoc := changes.ToDoc != nil

		requestedData["field_move"] = fmt.Sprintf("%s_to_%s", changeAct[fromDoc], changeAct[toDoc])
		if currentInstance != nil {
			if fromDoc {
				currentInstance["entity"] = *changes.FromDoc
				currentInstance["parent_title"] = changes.FromDoc.Title
				currentInstance["parent_doc_id"] = changes.FromDoc.ID.String()
			} else {
				currentInstance["parent_title"] = doc.Workspace.Name
			}
		}

		if requestedData != nil {
			if toDoc {
				requestedData["entity"] = *changes.ToDoc
				requestedData["parent_title"] = changes.ToDoc.Title
				requestedData["parent_doc_id"] = changes.ToDoc.ID.String()
			} else {
				requestedData["parent_title"] = doc.Workspace.Name
			}
		}
	}

	switch activityType {
	case
		actField.EntityUpdatedActivity,
		actField.EntityMoveActivity:
		err = createToDocActivity(track, activityType, requestedData, currentInstance, doc, actor)
	case
		actField.EntityAddActivity:
		if changes != nil && changes.ToDoc != nil {
			err = createToDocActivity(track, activityType, requestedData, currentInstance, doc, actor)
		} else {
			err = createToWorkspaceActivity(track, activityType, requestedData, currentInstance, doc, actor)
		}
	case
		actField.EntityRemoveActivity:
		if changes != nil && changes.FromDoc != nil {
			err = createToDocActivity(track, activityType, requestedData, currentInstance, doc, actor)
		} else {
			err = createToWorkspaceActivity(track, activityType, requestedData, currentInstance, doc, actor)
		}
	case
		actField.EntityDeleteActivity:
		if doc.ParentDoc != nil {
			requestedData["old_title"] = doc.Title
			err = createToDocActivity(track, activityType, requestedData, currentInstance, *doc.ParentDoc, actor)
		} else {
			err = createToWorkspaceActivity(track, activityType, requestedData, currentInstance, doc, actor)
		}
	default:
		err = createToWorkspaceActivity(track, activityType, requestedData, currentInstance, doc, actor)
	}

	if err != nil {
		return err
	}
	return nil
}<|MERGE_RESOLUTION|>--- conflicted
+++ resolved
@@ -374,18 +374,15 @@
 
 	var editorListOk, readerListOk, watcherListOk bool
 
-<<<<<<< HEAD
 	if hasRecentFieldUpdate[dao.DocActivity](
 		s.db.Where("doc_id = ?", doc.ID),
-		user.ID,
+		user.ID.String(),
 		utils.SliceToSlice(&fields, func(t *string) string { return actField.ReqFieldMapping(*t) })...,
 	) {
 		return EErrorDefined(c, apierrors.ErrUpdateTooFrequent)
 	}
 
-=======
 	userIdStr := user.ID.String()
->>>>>>> fc0c63e7
 	if err := s.db.Transaction(func(tx *gorm.DB) error {
 		fileAsset := dao.FileAsset{
 			Id:          dao.GenUUID(),
