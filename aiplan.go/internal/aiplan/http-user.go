// Пакет aiplan предоставляет функциональность для управления планированием, задачами и отслеживанием прогресса в проектах. Он включает в себя функции для создания, редактирования и просмотра задач, а также для управления пользователями и их правами доступа. Пакет также предоставляет возможности для интеграции с другими сервисами, такими как Telegram и email.
//
// Основные возможности:
//   - Управление задачами: создание, редактирование, удаление, назначение задач пользователям.
//   - Управление проектами: создание, редактирование, удаление проектов, добавление пользователей в проекты.
//   - Управление пользователями: создание, редактирование, удаление пользователей, назначение ролей и прав доступа.
//   - Интеграция с Telegram: отправка уведомлений о задачах и событиях в Telegram.
//   - Интеграция с email: отправка уведомлений о задачах и событиях по email.
//   - Отслеживание прогресса: отслеживание прогресса выполнения задач и проектов.
//   - Отчетность: формирование отчетов о выполненных задачах и проектах.
package aiplan

import (
	"encoding/base64"
	"fmt"
	"log"
	"log/slog"
	"net/http"
	"strings"
	"time"

	"github.com/aisa-it/aiplan/aiplan.go/internal/aiplan/apierrors"

	"github.com/aisa-it/aiplan/aiplan.go/internal/aiplan/dto"
	"github.com/aisa-it/aiplan/aiplan.go/internal/aiplan/utils"

	"github.com/aisa-it/aiplan/aiplan.go/internal/aiplan/notifications"
	"github.com/aisa-it/aiplan/aiplan.go/internal/aiplan/types"

	"github.com/aisa-it/aiplan/aiplan.go/internal/aiplan/dao"
	"github.com/gofrs/uuid"
	"github.com/labstack/echo/v4"
	"github.com/labstack/echo/v4/middleware"
	"github.com/sethvargo/go-password/password"
	"gorm.io/gorm"
	"gorm.io/gorm/clause"
)

type UserUpdateRequest struct {
	Username      *string    `json:"username" validate:"omitempty,username" extensions:"x-nullable"`
	TelegramId    *int64     `json:"telegram_id" extensions:"x-nullable"`
	FirstName     *string    `json:"first_name" validate:"omitempty,fullName" extensions:"x-nullable"`
	LastName      *string    `json:"last_name" validate:"omitempty,fullName" extensions:"x-nullable"`
	StatusEmoji   *string    `json:"status_emoji" validate:"omitempty,statusEmoji" extensions:"x-nullable"`
	Status        *string    `json:"status" extensions:"x-nullable"`
	StatusEndDate *time.Time `json:"status_end_date" extensions:"x-nullable"`

	UserTimezone *string             `json:"user_timezone" extensions:"x-nullable"`
	Settings     *types.UserSettings `json:"settings,omitempty" extensions:"x-nullable"`
	Theme        *types.Theme        `json:"theme" extensions:"x-nullable"`
	ViewProps    *types.ViewProps    `json:"view_props" extensions:"x-nullable"`
}

func (s *Services) AddUserServices(g *echo.Group) {
	g.GET("users/:userId/", s.getUser)

	g.GET("users/me/", s.getCurrentUser)
	g.PATCH("users/me/", s.updateCurrentUser)
	g.Group("", middleware.BodyLimit("20M")).POST("users/me/avatar/", s.updateCurrentUserAvatar)
	g.DELETE("users/me/avatar/", s.deleteCurrentUserAvatar)

	g.POST("users/me/onboard/", s.updateUserOnBoard)
	g.POST("users/me/view-props/", s.updateUserViewProps)

	g.POST("users/me/change-email/", s.changeMyEmail)
	g.POST("users/me/verification-email/", s.verifyMyEmail)

	g.GET("users/me/activities/", s.getMyActivityList)
	g.GET("users/:userId/activities/", s.getUserActivityList)
	g.GET("users/me/activities/table/", s.getMyActivitiesTable)
	g.GET("users/:userId/activities/table/", s.getUserActivitiesTable)

	g.POST("change-my-password/", s.updateMyPassword)
	g.POST("reset-user-password/:uidb64/", s.resetUserPassword)
	g.GET("notification-bot-link/", s.getTGBotLink)

	g.GET("users/me/all/projects/", s.getCurrentUserAllProjectList)

	g.GET("users/me/token/", s.getMyAuthToken)
	g.POST("users/me/token/reset/", s.resetMyAuthToken)

	g.POST("sign-out/", s.signOut)
	g.POST("sign-out-everywhere/", s.signOutEverywhere)

	g.GET("users/me/feedback/", s.getMyFeedback)
	g.POST("users/me/feedback/", s.createMyFeedback)
	g.DELETE("users/me/feedback/", s.deleteMyFeedback)

	g.GET("users/me/notifications/", s.getMyNotificationList)
	g.DELETE("users/me/notifications/", s.deleteMyNotifications)
	g.POST("users/me/notifications/", s.updateToReadMyNotifications)

	// Search Filters
	g.GET("filters/", s.getSearchFilterList)
	g.POST("filters/", s.createSearchFilter)

	g.POST("filters/members/", s.getFilterMemberList)
	g.POST("filters/states/", s.getFilterStateList)
	g.POST("filters/labels/", s.getFilterLabelList)

	filterGroup := g.Group("filters/:filterId", s.SearchFiltersMiddleware)
	filterGroup.GET("/", s.getSearchFilter)
	filterGroup.PATCH("/", s.updateSearchFilter)
	filterGroup.DELETE("/", s.deleteSearchFilter)

	g.GET("users/me/filters/", s.getMySearchFilterList)

	myFilterGroup := g.Group("users/me/filters/:filterId", s.SearchFiltersMiddleware)
	myFilterGroup.POST("/", s.addSearchFilterToMe)
	myFilterGroup.DELETE("/", s.deleteSearchFilterFromMe)

	releaseNoteGroup := g.Group("release-notes/", s.ReleaseNotesMiddleware)
	releaseNoteGroup.GET("", s.getProductUpdateList)
	releaseNoteGroup.GET(":noteId/", s.getRecentReleaseNoteList)

	g.GET("jitsi-url/", func(c echo.Context) error {
		u := "meet.jit.si" // fallback to jitsi instance
		if cfg.JitsiURL != nil {
			u = cfg.JitsiURL.Host
		}
		return c.JSON(http.StatusOK, map[string]string{"url": u})
	})
}

func (s *Services) AddUserWithoutAuthServices(g *echo.Group) {
	g.POST("forgot-password/", s.forgotPassword)
	g.POST("reset-password/:uidb64/:token/", s.resetPassword)

	g.POST("sign-up/", s.signUp)
}

// getUser godoc
// @id getUser
// @Summary Пользователи: получение пользователя по ID
// @Description Возвращает информацию о пользователе по его ID
// @Tags Users
// @Security ApiKeyAuth
// @Accept json
// @Produce json
// @Param userId path string true "ID пользователя"
// @Success 200 {object} dto.UserLight "Информация о пользователе"
// @Failure 403 {object} apierrors.DefinedError "Ошибка: доступ запрещен"
// @Failure 404 {object} apierrors.DefinedError "Пользователь не найден"
// @Failure 500 {object} apierrors.DefinedError "Внутренняя ошибка сервера"
// @Router /api/auth/users/{userId} [get]
func (s *Services) getUser(c echo.Context) error {
	userId := c.Param("userId")

	var user dao.User
	if err := s.db.Where("id = ? or email = ?", userId, userId).First(&user).Error; err != nil {
		if err == gorm.ErrRecordNotFound {
			return EErrorDefined(c, apierrors.ErrUserNotFound)
		}
		return EError(c, err)
	}
	return c.JSON(http.StatusOK, user.ToLightDTO())
}

// getCurrentUser godoc
// @id getCurrentUser
// @Summary Пользователи: получение данных о текущем пользователе
// @Description Возвращает информацию о текущем пользователе
// @Tags Users
// @Security ApiKeyAuth
// @Produce json
// @Success 200 {object} dto.User "Информация о текущем пользователе"
// @Failure 401 {object} apierrors.DefinedError "Необходима авторизация"
// @Failure 500 {object} apierrors.DefinedError "Ошибка сервера"
// @Router /api/auth/users/me/ [get]
func (s *Services) getCurrentUser(c echo.Context) error {
	user := *c.(AuthContext).User
	var count int
	if err := s.db.Select("count(*)").
		Where("viewed = false").
		Where("user_id = ?", user.ID).
		Where("deleted_at IS NULL").
		Model(&dao.UserNotifications{}).
		Find(&count).Error; err != nil {
		return EErrorDefined(c, apierrors.ErrGeneric)
	}

	userMe := user.ToDTO()
	userMe.NotificationCount = count

	return c.JSON(http.StatusOK, userMe)
}

// updateCurrentUser godoc
// @id updateCurrentUser
// @Summary Пользователи: обновление данных о текущем пользователе
// @Description Обновляет информацию о текущем пользователе
// @Tags Users
// @Security ApiKeyAuth
// @Accept json
// @Produce json
// @Param data body UserUpdateRequest true "Данные для обновления пользователя"
// @Success 200 {object} dto.User "Обновленные данные пользователя"
// @Failure 400 {object} apierrors.DefinedError "Некорректные параметры запроса"
// @Failure 401 {object} apierrors.DefinedError "Необходима авторизация"
// @Failure 409 {object} apierrors.DefinedError "Конфликт имени пользователя"
// @Failure 500 {object} apierrors.DefinedError "Ошибка сервера"
// @Router /api/auth/users/me/ [patch]
func (s *Services) updateCurrentUser(c echo.Context) error {
	user := c.(AuthContext).User // c.MustGet("User").(dao.User)

	var req UserUpdateRequest
	if err := c.Bind(&req); err != nil {
		return EError(c, err)
	}

	if user.IsOnboarded {
		err := c.Validate(req)
		if err != nil {
			return EError(c, err)
		}
	}
	if req.UserTimezone != nil {
		_, err := time.LoadLocation(*req.UserTimezone)
		if err != nil {
			return EErrorDefined(c, apierrors.ErrBadTimezone)
		}
	}

	updateMap := make(map[string]interface{})
	for k, v := range StructToJSONMap(req) {
		if v != nil {
			updateMap[k] = v
		}
	}

	if v, ok := updateMap["settings"]; ok {
		settings := v.(types.UserSettings)
		if settings.DeadlineNotification != user.Settings.DeadlineNotification {
			diff := user.Settings.DeadlineNotification - settings.DeadlineNotification

			err := s.db.
				Model(&dao.DeferredNotifications{}).
				Where("user_id = ?", user.ID).
				Where("sent_at IS NULL").
				Where("attempt_count < ?", 3).
				Where("notification_type = ?", "deadline_notification").
				Update("time_send", gorm.Expr("time_send + ?", diff)).Error

			if err != nil {
				return EError(c, err)
			}
		}
	}

	if req.Status != nil && req.StatusEmoji != nil && req.StatusEndDate == nil {
		user.StatusEndDate.Valid = false
		user.StatusEndDate.Time = time.Time{}
		updateMap["status_end_date"] = nil
	}

	if err := s.db.Model(&user).Updates(updateMap).Error; err != nil {
		if err == gorm.ErrDuplicatedKey {
			return EErrorDefined(c, apierrors.ErrUsernameConflict)
		}
		return EError(c, err)
	}

	return c.JSON(http.StatusOK, user.ToDTO())
}

// updateCurrentUserAvatar godoc
// @id updateCurrentUserAvatar
// @Summary Пользователи: обновление аватара текущего пользователя
// @Description Обновляет аватар текущего пользователя
// @Tags Users
// @Security ApiKeyAuth
// @Accept multipart/form-data
// @Produce json
// @Param file formData file true "Файл аватара"
// @Success 200 {object} dto.User "Обновленные данные пользователя"
// @Failure 400 {object} apierrors.DefinedError "Некорректные параметры запроса"
// @Failure 401 {object} apierrors.DefinedError "Необходима авторизация"
// @Failure 500 {object} apierrors.DefinedError "Ошибка сервера"
// @Router /api/auth/users/me/avatar/ [post]
func (s *Services) updateCurrentUserAvatar(c echo.Context) error {
	user := *c.(AuthContext).User

	file, err := c.FormFile("file")
	if err != nil {
		return EError(c, err)
	}

	fileAsset := dao.FileAsset{
		Id:          dao.GenUUID(),
		CreatedById: &user.ID,
	}

	if err := s.db.Transaction(func(tx *gorm.DB) error {
		if err := s.uploadAvatarForm(tx, file, &fileAsset); err != nil {
			return err
		}

		user.AvatarId = uuid.NullUUID{UUID: fileAsset.Id, Valid: true}
		user.AvatarAsset = &fileAsset
		return tx.Omit(clause.Associations).Save(&user).Error
	}); err != nil {
		return EError(c, err)
	}
	return c.JSON(http.StatusOK, user.ToDTO())
}

// deleteCurrentUserAvatar godoc
// @id deleteCurrentUserAvatar
// @Summary Пользователи: удаление аватара текущего пользователя
// @Description Удаляет аватар текущего пользователя
// @Tags Users
// @Security ApiKeyAuth
// @Produce json
// @Success 200 {object} dto.User "Обновленные данные пользователя"
// @Failure 401 {object} apierrors.DefinedError "Необходима авторизация"
// @Failure 500 {object} apierrors.DefinedError "Ошибка сервера"
// @Router /api/auth/users/me/avatar/ [delete]
func (s *Services) deleteCurrentUserAvatar(c echo.Context) error {
	user := *c.(AuthContext).User

	if err := s.db.Transaction(func(tx *gorm.DB) error {
		user.AvatarId = uuid.NullUUID{}
		user.Avatar = ""
		if err := tx.Omit(clause.Associations).Save(&user).Error; err != nil {
			return err
		}

		if user.AvatarAsset != nil {
			if err := tx.Delete(&user.AvatarAsset).Error; err != nil {
				return err
			}
		}
		user.AvatarAsset = nil
		return nil
	}); err != nil {
		return EError(c, err)
	}
	return c.JSON(http.StatusOK, user.ToDTO())
}

// updateUserOnBoard godoc
// @id updateUserOnBoard
// @Summary Пользователи: онбординг пользователя
// @Description Обновляет статус онбординга текущего пользователя и сохраняет его данные
// @Tags Users
// @Security ApiKeyAuth
// @Accept json
// @Produce json
// @Param data body dto.User true "Данные пользователя для онбординга"
// @Success 200 {object} dto.User "Обновленные данные пользователя"
// @Success 304 "Данные уже обновлены"
// @Failure 400 {object} apierrors.DefinedError "Некорректные параметры запроса"
// @Failure 401 {object} apierrors.DefinedError "Необходима авторизация"
// @Failure 403 {object} apierrors.DefinedError "Доступ запрещен"
// @Failure 409 {object} apierrors.DefinedError "Конфликт имени пользователя"
// @Failure 500 {object} apierrors.DefinedError "Ошибка сервера"
// @Router /api/auth/users/me/onboard/ [post]
func (s *Services) updateUserOnBoard(c echo.Context) error {
	user := *c.(AuthContext).User

	if user.IsOnboarded {
		return c.NoContent(http.StatusNotModified)
	}

	id := user.ID
	if err := c.Bind(&user); err != nil {
		return EError(c, err)
	}
	user.ID = id
	user.IsOnboarded = true
	user.Theme = types.DefaultTheme
	if user.FirstName == "" || user.LastName == "" {
		return EErrorDefined(c, apierrors.ErrNameRequired)
	}

	err := c.Validate(user)
	if err != nil {
		return EError(c, err)
	}

	if err := s.db.Model(&user).Select("first_name", "last_name", "username", "role", "telegram_id", "is_onboarded").Updates(&user).Error; err != nil {
		if err == gorm.ErrDuplicatedKey {
			return EErrorDefined(c, apierrors.ErrUsernameConflict)
		} else {
			return EError(c, err)
		}
	}
	return c.JSON(http.StatusOK, user.ToDTO())
}

// updateUserViewProps godoc
// @id updateUserViewProps
// @Summary Пользователи: обновление пользовательских настроек представления
// @Description Обновляет свойства представления текущего пользователя
// @Tags Users
// @Security ApiKeyAuth
// @Accept json
// @Produce json
// @Param data body types.ViewProps true "Свойства представления пользователя"
// @Success 204 "Настройки успешно обновлены"
// @Failure 400 {object} apierrors.DefinedError "Некорректные параметры запроса"
// @Failure 401 {object} apierrors.DefinedError "Необходима авторизация"
// @Failure 500 {object} apierrors.DefinedError "Ошибка сервера"
// @Router /api/auth/users/me/view-props/ [post]
func (s *Services) updateUserViewProps(c echo.Context) error {
	user := *c.(AuthContext).User

	var props types.ViewProps
	if err := c.Bind(&props); err != nil {
		return EError(c, err)
	}

	if err := s.db.Model(&user).Update("view_props", props).Error; err != nil {
		return EError(c, err)
	}
	return c.NoContent(http.StatusOK)
}

// getUserActivityList godoc
// @id getUserActivityList
// @Summary Пользователи: получение последних действий указанного пользователя
// @Description Возвращает список последних 100 действий текущего пользователя из смежных пространств с текущим пользователем, если он не суперюзер
// @Tags Users
// @Security ApiKeyAuth
// @Produce json
// @Param userId path string true "ID пользователь" default("")
// @Param day query string false "День выборки активностей" default("")
// @Param offset query int false "Смещение для пагинации" default(-1)
// @Param limit query int false "Лимит результатов" default(100)
// @Success 200 {object} dao.PaginationResponse{result=[]dto.EntityActivityFull} "Список действий пользователя"
// @Failure 400 {object} apierrors.DefinedError "Некорректные параметры запроса"
// @Failure 401 {object} apierrors.DefinedError "Необходима авторизация"
// @Failure 500 {object} apierrors.DefinedError "Ошибка сервера"
// @Router /api/auth/users/:userId/activities/ [get]
func (s *Services) getUserActivityList(c echo.Context) error {
	currentUser := *c.(AuthContext).User
	userId := c.Param("userId")

	var day DayRequest
	offset := -1
	limit := 100

	if err := echo.QueryParamsBinder(c).
		TextUnmarshaler("day", &day).
		Int("offset", &offset).
		Int("limit", &limit).BindError(); err != nil {
		return EError(c, err)
	}

	var issue dao.IssueActivity
	issue.UnionCustomFields = "'issue' AS entity_type"
	var project dao.ProjectActivity
	project.UnionCustomFields = "'project' AS entity_type"
	unionTable := dao.BuildUnionSubquery(s.db, "fa", dao.FullActivity{}, issue, project)

	query := unionTable.
		Joins("Workspace").
		Joins("Actor").
		Joins("Issue").
		Joins("Project").
		Joins("Form").
		Joins("Doc").
		Order("fa.created_at desc").
		Where("fa.actor_id = ?", userId).
		Where("field NOT IN (?)", []string{"start_date", "end_date"}).
		Where("fa.entity_type = 'issue' OR (fa.entity_type = 'project' AND fa.field = 'issue')").
		Set("userId", currentUser.ID)

	if !currentUser.IsSuperuser {
		query.Where("fa.workspace_id in (?)", s.db.Select("workspace_id").Where("member_id = ?", currentUser.ID).Model(&dao.WorkspaceMember{}))
	}

	if !time.Time(day).IsZero() {
		query = query.Where("fa.created_at >= ?", time.Time(day)).Where("fa.created_at < ?", time.Time(day).Add(time.Hour*24))
	}

	var activities []dao.FullActivity
	resp, err := dao.PaginationRequest(
		offset,
		limit,
		query,
		&activities,
	)
	if err != nil {
		return EError(c, err)
	}

	resp.Result = utils.SliceToSlice(resp.Result.(*[]dao.FullActivity), func(pa *dao.FullActivity) dto.EntityActivityFull { return *pa.ToDTO() })

	return c.JSON(http.StatusOK, resp)
}

// getMyActivityList godoc
// @id getMyActivityList
// @Summary Пользователи: получение последних действий пользователя
// @Description Возвращает список последних 100 действий текущего пользователя
// @Tags Users
// @Security ApiKeyAuth
// @Produce json
// @Param day query string false "День выборки активностей" default("")
// @Param offset query int false "Смещение для пагинации" default(-1)
// @Param limit query int false "Лимит результатов" default(100)
// @Param workspace query []string false "Workspace IDs"
// @Param project query []string false "Project IDs"
// @Success 200 {object} dao.PaginationResponse{result=[]dto.EntityActivityFull} "Список действий пользователя"
// @Failure 400 {object} apierrors.DefinedError "Некорректные параметры запроса"
// @Failure 401 {object} apierrors.DefinedError "Необходима авторизация"
// @Failure 500 {object} apierrors.DefinedError "Ошибка сервера"
// @Router /api/auth/users/me/activities/ [get]
func (s *Services) getMyActivityList(c echo.Context) error {
	user := *c.(AuthContext).User

	var workspaceIds, projectIds []string
	var day DayRequest
	offset := -1
	limit := 100

	if err := echo.QueryParamsBinder(c).
		TextUnmarshaler("day", &day).
		Int("offset", &offset).
		Int("limit", &limit).
		Strings("workspace", &workspaceIds).
		Strings("project", &projectIds).
		BindError(); err != nil {
		return EError(c, err)
	}

	var issue dao.IssueActivity
	issue.UnionCustomFields = "'issue' AS entity_type"
	var form dao.FormActivity
	form.UnionCustomFields = "'form' AS entity_type"
	var project dao.ProjectActivity
	project.UnionCustomFields = "'project' AS entity_type"
	var workspace dao.WorkspaceActivity
	workspace.UnionCustomFields = "'workspace' AS entity_type"
	var root dao.RootActivity
	root.UnionCustomFields = "'root' AS entity_type"
	var doc dao.DocActivity
	doc.UnionCustomFields = "'doc' AS entity_type"
	var sprint dao.SprintActivity
	sprint.UnionCustomFields = "'sprint' AS entity_type"

	unionTable := dao.BuildUnionSubquery(s.db, "fa", dao.FullActivity{}, issue, project, workspace, form, root, doc, sprint)
	query := unionTable.
		Joins("Actor").
		Joins("Project").
		Joins("Workspace").
		Joins("Issue").
		Joins("Doc").
		Joins("Form").
		Joins("Sprint").
		Order("fa.created_at desc").
		Where("fa.actor_id = ?", user.ID).
		//Where("field NOT IN (?)", []string{"start_date", "end_date"}). //TODO create & move to ActivitySkipper
		Set("userId", user.ID)

	if !time.Time(day).IsZero() {
		query = query.Where("fa.created_at >= ?", time.Time(day)).Where("fa.created_at < ?", time.Time(day).Add(time.Hour*24))
	}

	var activities []dao.FullActivity
	if len(workspaceIds) > 0 {
		query = query.Where("fa.workspace_id IN (?)", workspaceIds)
	}

	if len(projectIds) > 0 {
		query = query.Where("fa.project_id IN (?)", projectIds)
	}

	resp, err := dao.PaginationRequest(
		offset,
		limit,
		query,
		&activities,
	)
	if err != nil {
		return EError(c, err)
	}

	resp.Result = utils.SliceToSlice(resp.Result.(*[]dao.FullActivity), func(ea *dao.FullActivity) dto.EntityActivityFull { return *ea.ToDTO() })

	return c.JSON(http.StatusOK, resp)
}

// getMyActivitiesTable godoc
// @id getMyActivitiesTable
// @Summary Пользователи: получение таблицы активностей пользователя
// @Description Возвращает таблицу активностей пользователя за указанный период.
// @Tags Users
// @Security ApiKeyAuth
// @Accept json
// @Produce json
// @Param from query string true "Начальная дата периода в формате YYYY-MM-DD"
// @Param to query string true "Конечная дата периода в формате YYYY-MM-DD"
// @Param workspace query []string false "Workspace IDs"
// @Param project query []string false "Project IDs"
// @Success 200 {object} types.ActivityTable "Таблица активностей пользователя"
// @Failure 400 {object} apierrors.DefinedError "Некорректные параметры запроса"
// @Failure 401 {object} apierrors.DefinedError "Необходима аутентификация"
// @Failure 500 {object} apierrors.DefinedError "Внутренняя ошибка сервера"
// @Router /api/auth/users/me/activities/table/ [get]
func (s *Services) getMyActivitiesTable(c echo.Context) error {
	user := c.(AuthContext).User

	var workspaceIds, projectIds []string

	var from, to DayRequest

	if err := echo.QueryParamsBinder(c).
		TextUnmarshaler("from", &from).
		TextUnmarshaler("to", &to).
		Strings("workspace", &workspaceIds).
		Strings("project", &projectIds).
		BindError(); err != nil {
		return EError(c, err)
	}

	var issue dao.IssueActivity
	issue.UnionCustomFields = "'issue' AS entity_type"
	var form dao.FormActivity
	form.UnionCustomFields = "'form' AS entity_type"
	var project dao.ProjectActivity
	project.UnionCustomFields = "'project' AS entity_type"
	var workspace dao.WorkspaceActivity
	workspace.UnionCustomFields = "'workspace' AS entity_type"
	var root dao.RootActivity
	root.UnionCustomFields = "'root' AS entity_type"
	var doc dao.DocActivity
	doc.UnionCustomFields = "'doc' AS entity_type"
	var sprint dao.SprintActivity
	sprint.UnionCustomFields = "'sprint' AS entity_type"

	unionTable := dao.BuildUnionSubquery(s.db, "fa", dao.FullActivity{}, issue, project, workspace, form, root, doc, sprint)
	query := unionTable.
		Where("fa.actor_id = ?", user.ID)
	//	Where("field NOT IN (?)", []string{"start_date", "end_date"}) //TODO create & move to ActivitySkipper

	if len(workspaceIds) > 0 {
		query = query.Where("fa.workspace_id IN (?)", workspaceIds)
	}

	if len(projectIds) > 0 {
		query = query.Where("fa.project_id IN (?)", projectIds)
	}

	tables, err := GetActivitiesTable(query, from, to)
	if err != nil {
		return EError(c, err)
	}

	resp := tables[user.ID]
	if resp == nil {
		return c.JSON(http.StatusOK, struct{}{})
	}

	return c.JSON(http.StatusOK, resp)
}

// getUserActivitiesTable godoc
// @id getUserActivitiesTable
// @Summary Пользователи: получение таблицы активностей указанного пользователя
// @Description Возвращает таблицу активностей пользователя за указанный период.
// @Tags Users
// @Security ApiKeyAuth
// @Accept json
// @Produce json
// @Param userId path string true "ID пользователя"
// @Param from query string true "Начальная дата периода в формате YYYY-MM-DD"
// @Param to query string true "Конечная дата периода в формате YYYY-MM-DD"
// @Success 200 {object} types.ActivityTable "Таблица активностей пользователя"
// @Failure 400 {object} apierrors.DefinedError "Некорректные параметры запроса"
// @Failure 401 {object} apierrors.DefinedError "Необходима аутентификация"
// @Failure 500 {object} apierrors.DefinedError "Внутренняя ошибка сервера"
// @Router /api/auth/users/{userId}/activities/table/ [get]
func (s *Services) getUserActivitiesTable(c echo.Context) error {
	currentUser := c.(AuthContext).User
	userId := c.Param("userId")

	var from, to DayRequest

	if err := echo.QueryParamsBinder(c).
		TextUnmarshaler("from", &from).
		TextUnmarshaler("to", &to).
		BindError(); err != nil {
		return EError(c, err)
	}

	// If email provided
	if _, err := uuid.FromString(userId); err != nil {
		if err := s.db.Select("id").Where("email = ?", userId).Model(&dao.User{}).Find(&userId).Error; err != nil {
			return EError(c, err)
		}
		if userId == "" {
			return EErrorDefined(c, apierrors.ErrUserNotFound)
		}
	}

	var issue dao.IssueActivity
	issue.UnionCustomFields = "'issue' AS entity_type"
	var project dao.ProjectActivity
	project.UnionCustomFields = "'project' AS entity_type"
	unionTable := dao.BuildUnionSubquery(s.db, "fa", dao.FullActivity{}, issue, project)

	query := unionTable.
		Where("fa.actor_id = ?", userId).
		Where("field NOT IN (?)", []string{"start_date", "end_date"}).
		Where("fa.entity_type = 'issue' OR (fa.entity_type = 'project' AND fa.field = 'issue')")

	//Where("entity_type NOT IN (?)", []string{tracker.ENTITY_TYPE_PROJECT, tracker.ENTITY_TYPE_WORKSPACE})
	//query := s.db.
	//	Where("actor_id = ?", userId).
	//	Where("entity_type NOT IN (?)", []string{tracker.ENTITY_TYPE_PROJECT, tracker.ENTITY_TYPE_WORKSPACE}).
	//	Where("field NOT IN (?)", []string{"start_date", "end_date"}) //TODO create & move to ActivitySkipper

	if !currentUser.IsSuperuser {
		query = query.Where("fa.workspace_id in (?)", s.db.Select("workspace_id").Where("member_id = ?", currentUser.ID).Model(&dao.WorkspaceMember{}))
	}

	tables, err := GetActivitiesTable(query, from, to)
	if err != nil {
		return EError(c, err)
	}

	resp := tables[userId]
	if resp == nil {
		return c.JSON(http.StatusOK, struct{}{})
	}

	return c.JSON(http.StatusOK, resp)
}

// forgotPassword godoc
// @id forgotPassword
// @Summary Пользователи (управление доступом): запрос на восстановление пароля
// @Description Отправляет запрос на восстановление пароля для указанного email. Возвращает статус 200 даже если пользователь не найден или неактивен для повышения безопасности.
// @Tags Users
// @Accept json
// @Produce json
// @Param data body EmailCaptchaRequest true "Данные для восстановления пароля"
// @Success 200 "Запрос на восстановление пароля успешно отправлен"
// @Failure 400 {object} apierrors.DefinedError "Некорректные данные запроса или ошибка капчи"
// @Failure 500 {object} apierrors.DefinedError "Ошибка сервера"
// @Router /api/auth/forgot-password/ [post]
func (s *Services) forgotPassword(c echo.Context) error {
	var data EmailCaptchaRequest
	if err := c.Bind(&data); err != nil {
		return EError(c, err)
	}

	if !CaptchaService.Validate(data.CaptchaPayload) {
		return EError(c, nil)
	}

	var user dao.User
	if err := s.db.Where("email = ?", data.Email).First(&user).Error; err != nil {
		if err != gorm.ErrRecordNotFound {
			return EError(c, err)
		}
		return c.NoContent(http.StatusOK)
	}

	if !user.IsActive {
		return c.NoContent(http.StatusOK)
	}

	user.Token = dao.GenID()
	if err := s.db.Model(&user).Select("Token").Updates(&user).Error; err != nil {
		return EError(c, err)
	}

	if err := s.emailService.UserPasswordForgotNotify(user, user.Token); err != nil {
		return EError(c, err)
	}

	return c.NoContent(http.StatusOK)
}

// updateMyPassword godoc
// @id updateMyPassword
// @Summary Пользователи (управление доступом): смена пароля текущего пользователя
// @Description Позволяет текущему пользователю изменить свой пароль. В случае успеха завершает все активные сеансы пользователя.
// @Tags Users
// @Security ApiKeyAuth
// @Accept json
// @Produce json
// @Param data body PasswordRequest true "Новые данные пароля"
// @Success 200 {object} PasswordResponse "Пароль успешно изменен"
// @Failure 400 {object} apierrors.DefinedError "Пароли не совпадают или некорректные данные"
// @Failure 401 {object} apierrors.DefinedError "Необходима авторизация"
// @Failure 500 {object} apierrors.DefinedError "Ошибка сервера"
// @Router /api/auth/change-my-password/ [post]
func (s *Services) updateMyPassword(c echo.Context) error {
	user := *c.(AuthContext).User
	accessToken := c.(AuthContext).AccessToken

	var data PasswordRequest
	if err := c.Bind(&data); err != nil {
		return EError(c, err)
	}

	if data.NewPassword != data.ConfirmPassword {
		return EErrorDefined(c, apierrors.ErrPasswordsNotEqual)
	}

	user.Password = dao.GenPasswordHash(data.NewPassword)
	tm := time.Now()
	user.LastLogoutTime = &tm
	user.LastLogoutIp = c.RealIP()
	user.Token = ""
	if err := s.db.Model(&user).Select("LastLogoutTime", "LastLogoutIp", "Password", "Token").Updates(&user).Error; err != nil {
		log.Println(err)
	}

	//Blacklist token
	if accessToken.JWT != nil {
		if err := s.sessionsManager.BlacklistToken(accessToken.JWT.Signature); err != nil {
			return EError(c, err)
		}
	} else {
		if !user.IsActive {
			return EErrorDefined(c, apierrors.ErrLoginTriesExceed)
		}
	}

	//Reset all user sessions
	if err := dao.ResetUserSessions(s.db, &user); err != nil {
		return EError(c, err)
	}
	s.notificationsService.Ws.CloseUserSessions(user.ID)

	//Email notification
	if err := s.emailService.ChangePasswordNotify(user); err != nil {
		return EError(c, err)
	}

	response := PasswordResponse{
		Status:  http.StatusOK,
		Message: "Password updated successfully",
	}

	return c.JSON(http.StatusOK, response)
}

// changeMyEmail godoc
// @id changeMyEmail
// @Summary Пользователи (управление доступом): смена email текущего пользователя
// @Description Позволяет текущему пользователю изменить свой Email. В случае успеха отправляет код верификации на новую почту.
// @Tags Users
// @Security ApiKeyAuth
// @Accept json
// @Produce json
// @Param data body EmailRequest true "Новые данные email"
// @Success 200 "Проверочный код отправлен"
// @Failure 400 {object} apierrors.DefinedError "Ошибка"
// @Failure 401 {object} apierrors.DefinedError "Необходима авторизация"
// @Failure 429 {object} apierrors.DefinedError "Слишком частые запросы"
// @Failure 500 {object} apierrors.DefinedError "Ошибка сервера"
// @Router /api/auth/users/me/change-email/ [post]
func (s *Services) changeMyEmail(c echo.Context) error {
	user := *c.(AuthContext).User

	var data EmailRequest
	if err := c.Bind(&data); err != nil {
		return EError(c, err)
	}

	newEmail := strings.TrimSpace(strings.ToLower(data.NewEmail))

	if newEmail == user.Email {
		return EErrorDefined(c, apierrors.ErrEmailIsExist)
	}

	if !ValidateEmail(newEmail) {
		return EErrorDefined(c, apierrors.ErrInvalidEmail.WithFormattedMessage(newEmail))
	}

<<<<<<< HEAD
	var exist bool
	if err := s.db.Model(&dao.User{}).
		Select("EXISTS(?)",
			s.db.Model(&dao.User{}).
				Select("1").
				Where("email = ?", newEmail),
		).
		Find(&exist).Error; err != nil {
		return EError(c, err)
	}

	if exist {
		return EErrorDefined(c, apierrors.ErrEmailIsExist)
	}

=======
>>>>>>> fcdde715
	code := password.MustGenerate(6, 6, 0, false, true)

	err := s.store.EmailChange.NewEmailChange(&user, newEmail, code)
	if err != nil {
		return EError(c, err)
	}

	err = s.emailService.UserChangeEmailNotify(user, newEmail, code)
	if err != nil {
		return EError(c, err)
	}

	return c.NoContent(http.StatusOK)
}

// verifyMyEmail godoc
// @id verifyMyEmail
// @Summary Пользователи (управление доступом): Верификация Email
// @Description Позволяет текущему пользователю изменить свой Email. Сравнивает код верификации отправленый на новый Email.
// @Tags Users
// @Security ApiKeyAuth
// @Accept json
// @Produce json
// @Param data body EmailVerifyRequest true "Новые данные email"
// @Success 200 "Email пользователя изменен"
// @Failure 400 {object} apierrors.DefinedError "Oшибка"
// @Failure 401 {object} apierrors.DefinedError "Необходима авторизация"
// @Failure 500 {object} apierrors.DefinedError "Ошибка сервера"
// @Router /api/auth/users/me/verification-email/ [post]
func (s *Services) verifyMyEmail(c echo.Context) error {
	user := *c.(AuthContext).User

	var data EmailVerifyRequest
	if err := c.Bind(&data); err != nil {
		return EError(c, err)
	}

	newEmail := strings.TrimSpace(strings.ToLower(data.NewEmail))

	if newEmail == user.Email {
		return EErrorDefined(c, apierrors.ErrEmailIsExist)
	}

	if !ValidateEmail(newEmail) {
		return EErrorDefined(c, apierrors.ErrInvalidEmail.WithFormattedMessage(newEmail))
	}

<<<<<<< HEAD
	var exist bool
	if err := s.db.Model(&dao.User{}).
		Select("EXISTS(?)",
			s.db.Model(&dao.User{}).
				Select("1").
				Where("email = ?", newEmail),
		).
		Find(&exist).Error; err != nil {
=======
	var existUser dao.User
	if err := s.db.Where("email = ?", newEmail).Find(&existUser).Error; err != nil {
>>>>>>> fcdde715
		return EError(c, err)
	}

	if ok := s.store.EmailChange.ValidCodeEmail(&user, newEmail, data.Code); !ok {
		return EErrorDefined(c, apierrors.ErrEmailVerify)
	}

	if err := s.db.Transaction(func(tx *gorm.DB) error {
		if existUser.ID != "" {
			if err := s.business.ReplaceUser(tx, user.ID, existUser.ID); err != nil {
				return err
			}

			//Reset all old user sessions
			if err := dao.ResetUserSessions(tx, &user); err != nil {
				return err
			}
			s.notificationsService.Ws.CloseUserSessions(user.ID)

			if !c.(AuthContext).TokenAuth {
				if err := s.sessionsManager.BlacklistToken(c.(AuthContext).AccessToken.JWT.Signature); err != nil {
					return EError(c, err)
				}

				if err := s.sessionsManager.BlacklistToken(c.(AuthContext).RefreshToken.JWT.Signature); err != nil {
					return EError(c, err)
				}

				clearAuthCookies(c)
			}

			if err := tx.Where("id = ?", user.ID).Delete(&dao.User{}).Error; err != nil {
				return err
			}

			return nil
		}
		fmt.Println("shit")
		user.Email = newEmail
		return tx.Select("email").Updates(&user).Error
	}); err != nil {
		return EError(c, err)
	}

	return c.NoContent(http.StatusOK)
}

// resetPassword godoc
// @id resetPassword
// @Summary Пользователи (управление доступом): сброс пароля по ссылке из почты
// @Description Позволяет пользователю сбросить пароль после перехода по ссылке из письма. Сбрасывает все активные сеансы пользователя после успешного обновления пароля.
// @Tags Users
// @Accept json
// @Produce json
// @Param uidb64 path string true "ID пользователя в формате base64"
// @Param token path string true "Токен для сброса пароля"
// @Param data body PasswordRequest true "Новые данные пароля"
// @Success 200 {object} PasswordResponse "Пароль успешно сброшен"
// @Failure 400 {object} apierrors.DefinedError "Пароли не совпадают или некорректные данные"
// @Failure 401 {object} apierrors.DefinedError "Невалидный токен сброса пароля"
// @Failure 500 {object} apierrors.DefinedError "Ошибка сервера"
// @Router /api/auth/reset-password/{uidb64}/{token}/ [post]
func (s *Services) resetPassword(c echo.Context) error {
	uidb64 := c.Param("uidb64")
	token := c.Param("token")

	id, err := base64.StdEncoding.DecodeString(uidb64)
	if err != nil {
		return EError(c, err)
	}

	var user dao.User
	if err := s.db.Where("id = ?", string(id)).Where("token = ?", token).First(&user).Error; err != nil {
		if err == gorm.ErrRecordNotFound {
			return EErrorDefined(c, apierrors.ErrInvalidResetToken)
		}
		return EError(c, err)
	}

	var data PasswordRequest
	if err := c.Bind(&data); err != nil {
		return EError(c, err)
	}

	if data.NewPassword != data.ConfirmPassword {
		return EErrorDefined(c, apierrors.ErrPasswordsNotEqual)
	}

	user.Password = dao.GenPasswordHash(data.NewPassword)
	tm := time.Now()
	user.LastLogoutTime = &tm
	user.LastLogoutIp = c.RealIP()
	user.Token = ""
	if err := s.db.Model(&user).Select("LastLogoutTime", "LastLogoutIp", "Password", "Token").Updates(&user).Error; err != nil {
		return EError(c, err)
	}

	//Reset all user sessions
	if err := dao.ResetUserSessions(s.db, &user); err != nil {
		return EError(c, err)
	}
	s.notificationsService.Ws.CloseUserSessions(user.ID)

	//Email notification
	if err := s.emailService.ChangePasswordNotify(user); err != nil {
		return EError(c, err)
	}

	response := PasswordResponse{
		Status:  http.StatusOK,
		Message: "Password updated successfully",
	}

	return c.JSON(http.StatusOK, response)
}

// signOut godoc
// @id signOut
// @Summary Пользователи (управление доступом): выход из текущей сессии
// @Description Завершает текущую сессию пользователя, обновляя время и IP последнего выхода. Если refresh-токен отсутствует, возвращает ошибку.
// @Tags Users
// @Security ApiKeyAuth
// @Success 200 "Успешный выход из текущей сессии"
// @Failure 400 {object} apierrors.DefinedError "Требуется refresh-токен"
// @Failure 500 {object} apierrors.DefinedError "Ошибка сервера"
// @Router /api/auth/sign-out/ [post]
func (s *Services) signOut(c echo.Context) error {
	if c.(AuthContext).TokenAuth {
		return c.NoContent(http.StatusOK)
	}

	if refreshToken := c.(AuthContext).RefreshToken; refreshToken == nil {
		return EErrorDefined(c, apierrors.ErrRefreshTokenRequired)
	} else {
		u := *c.(AuthContext).User
		tm := time.Now()
		u.LastLogoutTime = &tm
		u.LastLogoutIp = c.RealIP()
		if err := s.db.Model(&u).Select("LastLogoutTime", "LastLogoutIp").Updates(&u).Error; err != nil {
			return EError(c, err)
		}

		if err := s.sessionsManager.BlacklistToken(c.(AuthContext).AccessToken.JWT.Signature); err != nil {
			return EError(c, err)
		}

		if err := s.sessionsManager.BlacklistToken(refreshToken.JWT.Signature); err != nil {
			return EError(c, err)
		}

		clearAuthCookies(c)

		return c.NoContent(http.StatusOK)
	}
}

// signOutEverywhere godoc
// @id signOutEverywhere
// @Summary Пользователи (управление доступом): выход из всех сессий
// @Description Завершает все активные сессии пользователя, обновляя время и IP последнего выхода. Если refresh-токен отсутствует, возвращает ошибку.
// @Tags Users
// @Security ApiKeyAuth
// @Success 200 "Успешный выход из всех сессий"
// @Failure 400 {object} apierrors.DefinedError "Требуется refresh-токен"
// @Failure 500 {object} apierrors.DefinedError "Ошибка сервера"
// @Router /api/auth/sign-out-everywhere/ [post]
func (s *Services) signOutEverywhere(c echo.Context) error {
	if refreshToken := c.(AuthContext).RefreshToken; refreshToken == nil {
		return EErrorDefined(c, apierrors.ErrRefreshTokenRequired)
	} else {
		u := *c.(AuthContext).User
		tm := time.Now()
		u.LastLogoutTime = &tm
		u.LastLogoutIp = c.RealIP()
		if err := s.db.Model(&u).Select("LastLogoutTime", "LastLogoutIp").Updates(&u).Error; err != nil {
			return EError(c, err)
		}

		//Reset all user sessions
		if err := dao.ResetUserSessions(s.db, &u); err != nil {
			return EError(c, err)
		}
		s.notificationsService.Ws.CloseUserSessions(u.ID)

		if c.(AuthContext).TokenAuth {
			return c.NoContent(http.StatusOK)
		}

		if err := s.sessionsManager.BlacklistToken(c.(AuthContext).AccessToken.JWT.Signature); err != nil {
			return EError(c, err)
		}

		if err := s.sessionsManager.BlacklistToken(refreshToken.JWT.Signature); err != nil {
			return EError(c, err)
		}

		clearAuthCookies(c)

		return c.NoContent(http.StatusOK)
	}
}

// resetUserPassword godoc
// @id resetUserPassword
// @Summary Пользователи (управление доступом): смена пароля другого пользователя (только для суперпользователя)
// @Description Позволяет суперпользователю изменить пароль другого пользователя, идентифицированного через `uidb64`.
// @Tags Users
// @Security ApiKeyAuth
// @Accept json
// @Produce json
// @Param uidb64 path string true "ID пользователя в формате base64"
// @Param data body PasswordRequest true "Новые данные пароля"
// @Success 200 {object} PasswordResponse "Пароль успешно изменен"
// @Failure 400 {object} apierrors.DefinedError "Пароли не совпадают или некорректные данные"
// @Failure 401 {object} apierrors.DefinedError "Необходима авторизация"
// @Failure 403 {object} apierrors.DefinedError "Доступ запрещен"
// @Failure 500 {object} apierrors.DefinedError "Ошибка сервера"
// @Router /api/auth/reset-user-password/{uidb64}/ [post]
func (s *Services) resetUserPassword(c echo.Context) error {
	admin := *c.(AuthContext).User
	uidb64 := c.Param("uidb64")

	if !admin.IsSuperuser {
		return EErrorDefined(c, apierrors.ErrChangePasswordForbidden)
	}

	id, err := base64.StdEncoding.DecodeString(uidb64)
	if err != nil {
		return EError(c, err)
	}

	var user dao.User
	if err := s.db.Where("id = ?", string(id)).Find(&user).Error; err != nil {
		return EError(c, err)
	}

	var data PasswordRequest
	if err := c.Bind(&data); err != nil {
		return EError(c, err)
	}

	if data.NewPassword != data.ConfirmPassword {
		return EErrorDefined(c, apierrors.ErrPasswordsNotEqual)
	}

	user.Password = dao.GenPasswordHash(data.NewPassword)
	tm := time.Now()
	user.LastLogoutTime = &tm
	user.LastLogoutIp = c.RealIP()
	if err := s.db.Model(&user).Select("LastLogoutTime", "LastLogoutIp", "Password").Updates(&user).Error; err != nil {
		log.Println(err)
	}

	// Reset all user sessions
	if err := dao.ResetUserSessions(s.db, &user); err != nil {
		return EError(c, err)
	}
	s.notificationsService.Ws.CloseUserSessions(user.ID)

	response := PasswordResponse{
		Status:  http.StatusOK,
		Message: "Password updated successfully",
	}

	return c.JSON(http.StatusOK, response)
}

// getTGBotLink godoc
// @id getTGBotLink
// @Summary Интеграции: получение ссылки на Telegram бота
// @Description Возвращает ссылку для подключения к Telegram боту уведомлений, если он доступен
// @Tags Integrations
// @Produce json
// @Success 200 {object} map[string]string "Ссылка на Telegram бота"
// @Success 200 {object} map[string]bool "Поле 'disabled': true, если бот недоступен"
// @Failure 500 {object} apierrors.DefinedError "Ошибка сервера"
// @Router /api/auth/notification-bot-link/ [get]
func (s *Services) getTGBotLink(c echo.Context) error {
	if s.notificationsService.Tg.GetBotLink() != "" {
		return c.JSON(http.StatusOK, map[string]string{
			"url": s.notificationsService.Tg.GetBotLink(),
		})
	}
	return c.JSON(http.StatusOK, map[string]bool{
		"disabled": true,
	})
}

// getCurrentUserAllProjectList godoc
// @id getCurrentUserAllProjectList
// @Summary Пользователи: получение всех проектов текущего пользователя
// @Description Возвращает список всех проектов, к которым принадлежит текущий пользователь, с возможностью поиска по имени
// @Tags Users
// @Security ApiKeyAuth
// @Produce json
// @Param search_query query string false "Строка поиска по имени проекта"
// @Success 200 {array} dto.ProjectLight "Список проектов пользователя"
// @Failure 400 {object} apierrors.DefinedError "Некорректные параметры запроса"
// @Failure 401 {object} apierrors.DefinedError "Необходима авторизация"
// @Failure 500 {object} apierrors.DefinedError "Ошибка сервера"
// @Router /api/auth/users/me/all/projects/ [get]
func (s *Services) getCurrentUserAllProjectList(c echo.Context) error {
	user := *c.(AuthContext).User

	searchQuery := ""
	if err := echo.QueryParamsBinder(c).
		String("search_query", &searchQuery).
		BindError(); err != nil {
		return EError(c, err)
	}
	var projects []dao.Project
	query := dao.PreloadProjectMembersWithFilters(
		s.db.
			Preload(clause.Associations).
			Preload("Workspace.Owner").
			Order("name"))

	if searchQuery != "" {
		escapedSearchQuery := PrepareSearchRequest(searchQuery)
		query = query.Where("lower(name) LIKE ? OR name_tokens @@ plainto_tsquery('russian', lower(?))", escapedSearchQuery, searchQuery)
	}

	query = query.Where("id in (?)",
		s.db.Model(&dao.ProjectMember{}).
			Select("project_id").
			Where("member_id = ?", user.ID))

	if err := query.Find(&projects).Error; err != nil {
		return EError(c, err)
	}

	projectsDTO := make([]dto.ProjectLight, 0)
	for _, project := range projects {
		projectsDTO = append(projectsDTO, *project.ToLightDTO())
	}
	return c.JSON(http.StatusOK, projectsDTO)
}

// getMyAuthToken godoc
// @id getMyAuthToken
// @Summary Пользователи (управление доступом): получение текущего токена авторизации пользователя
// @Description Возвращает текущий токен авторизации пользователя, если он существует
// @Tags Users
// @Security ApiKeyAuth
// @Produce plain
// @Success 200 {string} string "Текущий токен авторизации"
// @Failure 204 "Токен не установлен"
// @Failure 401 {object} apierrors.DefinedError "Необходима авторизация"
// @Failure 500 {object} apierrors.DefinedError "Ошибка сервера"
// @Router /api/auth/users/me/token/ [get]
func (s *Services) getMyAuthToken(c echo.Context) error {
	user := *c.(AuthContext).User
	if user.AuthToken == nil {
		return c.NoContent(http.StatusNoContent)
	}
	return c.String(http.StatusOK, *user.AuthToken)
}

// resetMyAuthToken godoc
// @id resetMyAuthToken
// @Summary Пользователи (управление доступом): сброс токена авторизации пользователя
// @Description Создает новый токен авторизации для текущего пользователя и возвращает успешный ответ
// @Tags Users
// @Security ApiKeyAuth
// @Produce json
// @Success 201 "Новый токен создан"
// @Failure 401 {object} apierrors.DefinedError "Необходима авторизация"
// @Failure 500 {object} apierrors.DefinedError "Ошибка сервера"
// @Router /api/auth/users/me/token/reset/ [post]
func (s *Services) resetMyAuthToken(c echo.Context) error {
	user := *c.(AuthContext).User

	if err := s.db.Model(&user).UpdateColumn("auth_token", password.MustGenerate(64, 30, 0, false, true)).Error; err != nil {
		return EError(c, err)
	}
	return c.NoContent(http.StatusCreated)
}

// signUp godoc
// @id signUp
// @Summary Пользователи (управление доступом): регистрация нового пользователя
// @Description Регистрирует нового пользователя по email, проверяет капчу и отправляет временный пароль по email
// @Tags Users
// @Accept json
// @Produce json
// @Param data body EmailCaptchaRequest true "Данные для регистрации пользователя"
// @Success 200 "Пользователь успешно зарегистрирован"
// @Failure 400 {object} apierrors.DefinedError "Некорректные данные"
// @Failure 403 {object} apierrors.DefinedError "Регистрация отключена"
// @Failure 500 {object} apierrors.DefinedError "Ошибка сервера"
// @Router /api/sign-up/ [post]
func (s *Services) signUp(c echo.Context) error {
	if !cfg.SignUpEnable {
		return EErrorDefined(c, apierrors.ErrSignupDisabled)
	}

	var req EmailCaptchaRequest
	if err := c.Bind(&req); err != nil {
		return EError(c, err)
	}

	req.Email = strings.ToLower(req.Email)

	if !ValidateEmail(req.Email) {
		return EErrorDefined(c, apierrors.ErrInvalidEmail.WithFormattedMessage(req.Email))
	}

	if !cfg.CaptchaDisabled && !CaptchaService.Validate(req.CaptchaPayload) {
		return EErrorDefined(c, apierrors.ErrCaptchaFail)
	}

	var exist bool
	if err := s.db.Model(&dao.User{}).
		Select("EXISTS(?)",
			s.db.Model(&dao.User{}).
				Select("1").
				Where("email = ?", req.Email),
		).
		Find(&exist).Error; err != nil {
		return EError(c, err)
	}
	if exist {
		// For security reasons wait 5 seconds
		time.Sleep(time.Second * 5)
		return EErrorDefined(c, apierrors.ErrUserAlreadyExist)
	}

	pass := dao.GenPassword()
	user := dao.User{
		ID:       dao.GenID(),
		Email:    req.Email,
		Password: dao.GenPasswordHash(pass),
		Theme:    types.DefaultTheme,
		IsActive: true,
	}

	if err := s.db.Create(&user).Error; err != nil {
		return EError(c, err)
	}

	for i := range 5 {
		err := s.emailService.NewUserPasswordNotify(user, pass)
		if err == nil {
			return c.NoContent(http.StatusOK)
		}
		slog.Error("Send user sign up email notification", "email", user.Email, "try", i+1, "err", err)
		time.Sleep(time.Second * 5)
	}
	// If failed to deliver mail delete user and return error
	if err := s.db.Unscoped().Delete(&user).Error; err != nil {
		slog.Error("Delete failed user", "err", err)
	}
	return EErrorDefined(c, apierrors.ErrNewUserMailFailed)
}

// ############# User feedback ###################

// getMyFeedback godoc
// @id getMyFeedback
// @Summary Пользователи: получение отзыва текущего пользователя
// @Description Возвращает отзыв, оставленный текущим пользователем
// @Tags Users
// @Security ApiKeyAuth
// @Produce json
// @Success 200 {object} dto.UserFeedback "Отзыв пользователя"
// @Success 204 "Отзыв не найден"
// @Failure 401 {object} apierrors.DefinedError "Необходима авторизация"
// @Failure 500 {object} apierrors.DefinedError "Ошибка сервера"
// @Router /api/auth/users/me/feedback/ [get]
func (s *Services) getMyFeedback(c echo.Context) error {
	user := c.(AuthContext).User

	var feedback dao.UserFeedback
	if err := s.db.Where("user_id = ?", user.ID).Preload(clause.Associations).First(&feedback).Error; err != nil {
		if err == gorm.ErrRecordNotFound {
			return c.NoContent(http.StatusNoContent)
		}
		return EError(c, err)
	}
	return c.JSON(http.StatusOK, feedback.ToDTO())
}

// createMyFeedback godoc
// @id createMyFeedback
// @Summary Пользователи: отправка отзыва от текущего пользователя
// @Description Сохраняет или обновляет отзыв, предоставленный текущим пользователем
// @Tags Users
// @Security ApiKeyAuth
// @Accept json
// @Produce json
// @Param data body PostFeedbackRequest true "Данные отзыва"
// @Success 200 "Отзыв успешно обновлен"
// @Failure 400 {object} apierrors.DefinedError "Некорректные параметры запроса"
// @Failure 401 {object} apierrors.DefinedError "Необходима авторизация"
// @Failure 500 {object} apierrors.DefinedError "Ошибка сервера"
// @Router /api/auth/users/me/feedback/ [post]
func (s *Services) createMyFeedback(c echo.Context) error {
	user := c.(AuthContext).User

	var feedback PostFeedbackRequest
	if err := c.Bind(&feedback); err != nil {
		return EError(c, err)
	}

	if feedback.Stars > 5 || feedback.Stars < 0 {
		feedback.Stars = 5
	}

	if err := s.db.Save(&dao.UserFeedback{
		UserID:    user.ID,
		UpdatedAt: time.Now(),
		Stars:     feedback.Stars,
		Feedback:  feedback.Feedback,
	}).Error; err != nil {
		return EError(c, err)
	}
	return c.NoContent(http.StatusOK)
}

// deleteMyFeedback godoc
// @id deleteMyFeedback
// @Summary Пользователи: удаление отзыва текущего пользователя
// @Description Удаляет отзыв, предоставленную текущим пользователем
// @Tags Users
// @Security ApiKeyAuth
// @Produce json
// @Success 200 "Отзыв успешно удален"
// @Failure 401 {object} apierrors.DefinedError "Необходима авторизация"
// @Failure 500 {object} apierrors.DefinedError "Ошибка сервера"
// @Router /api/auth/users/me/feedback/ [delete]
func (s *Services) deleteMyFeedback(c echo.Context) error {
	user := c.(AuthContext).User

	if err := s.db.Where("user_id = ?", user.ID).Delete(&dao.UserFeedback{}).Error; err != nil {
		return EError(c, err)
	}
	return c.NoContent(http.StatusOK)
}

// getMyNotificationList godoc
// @id getMyNotificationList
// @Summary Пользователи: Получение уведомлений
// @Description Позволяет пользователю получить список своих уведомлений с поддержкой пагинации.
// @Tags Notifications
// @Security ApiKeyAuth
// @Accept json
// @Produce json
// @Param offset query int false "Смещение для пагинации" default(0)
// @Param limit query int false "Количество записей на странице" default(100)
// @Success 200 {object} dao.PaginationResponse{result=[]notifications.NotificationResponse} "Список уведомлений"
// @Failure 400 {object} apierrors.DefinedError "Некорректные параметры запроса"
// @Failure 401 {object} apierrors.DefinedError "Необходима авторизация"
// @Failure 403 {object} apierrors.DefinedError "Доступ запрещен"
// @Failure 500 {object} apierrors.DefinedError "Ошибка сервера"
// @Router /api/auth/users/me/notifications [get]
func (s *Services) getMyNotificationList(c echo.Context) error {
	user := c.(AuthContext).User
	offset := -1
	limit := 100

	if err := echo.QueryParamsBinder(c).
		Int("offset", &offset).
		Int("limit", &limit).BindError(); err != nil {
		return EError(c, err)
	}

	// TODO refactoring & add other Activities
	var issue dao.IssueActivity
	issue.UnionCustomFields = "'issue' AS entity_type"
	var project dao.ProjectActivity
	project.UnionCustomFields = "'project' AS entity_type"
	var doc dao.DocActivity
	doc.UnionCustomFields = "'doc' AS entity_type"
	var form dao.FormActivity
	form.UnionCustomFields = "'form' AS entity_type"
	var workspace dao.WorkspaceActivity
	workspace.UnionCustomFields = "'workspace' AS entity_type"

	unionTable := dao.BuildUnionSubquery(s.db, "ua", dao.FullActivity{}, issue, project, doc, form, workspace)

	var userNotifications []dao.UserNotifications

	getActivityId := func(u *dao.UserNotifications) *string {
		if u.IssueActivityId != nil {
			return u.IssueActivityId
		}
		if u.ProjectActivityId != nil {
			return u.ProjectActivityId
		}
		if u.DocActivityId != nil {
			return u.DocActivityId
		}
		if u.FormActivityId != nil {
			return u.FormActivityId
		}
		if u.WorkspaceActivityId != nil {
			return u.WorkspaceActivityId
		}
		return nil
	}

	query := s.db.
		//Preload("EntityActivity").
		//Preload("EntityActivity.Actor").
		//Preload("EntityActivity.Issue").
		//Preload("EntityActivity.Project").
		//Preload("EntityActivity.Workspace").
		Joins("IssueActivity").
		Joins("ProjectActivity").
		Joins("DocActivity").

		//Joins("IssueActivity").
		//Preload("IssueActivity.Actor").
		//Preload("IssueActivity.Issue").
		//Preload("IssueActivity.Project").
		//Preload("IssueActivity.Workspace").
		//Joins("ProjectActivity").
		//Preload("ProjectActivity.Actor").
		//Preload("ProjectActivity.Project").
		//Preload("ProjectActivity.Workspace").
		//Joins("WorkspaceActivity").
		//Preload("WorkspaceActivity.Actor").
		//Preload("WorkspaceActivity.Workspace").
		//Joins("DocActivity").
		//Preload("DocActivity.Actor").
		//Preload("DocActivity.Workspace").
		//Preload("DocActivity.Doc").
		//Joins("FormActivity").
		//Preload("FormActivity.Actor").
		//Preload("FormActivity.Workspace").
		//Preload("FormActivity.Form").
		//Joins("RootActivity").
		//Preload("RootActivity.Actor").
		Joins("Comment").
		Preload("Comment.Actor").
		Preload("Comment.Issue").
		Preload("Comment.Project").
		Preload("Comment.Workspace").
		Joins("Workspace").
		Joins("Author").
		Joins("Issue").
		Preload("Issue.Project").
		Where("user_id = ?", user.ID).Order("created_at desc")

	resp, err := dao.PaginationRequest(
		offset,
		limit,
		query,
		&userNotifications,
	)
	if err != nil {
		return EErrorDefined(c, apierrors.ErrGeneric)
	}

	elements := utils.All(*resp.Result.(*[]dao.UserNotifications))
	elements = utils.Filter(
		elements,
		func(t dao.UserNotifications) bool {
			if id := getActivityId(&t); id != nil {
				return true
			}
			return false
		})

	res := utils.Collect(elements)

	qqq := utils.SliceToSlice(&res, func(t *dao.UserNotifications) string {
		if id := getActivityId(t); id != nil {
			return *id
		}
		return ""
	})

	var fa []dao.FullActivity
	if err := unionTable.
		Joins("Project").
		Joins("Workspace").
		Joins("Actor").
		Joins("Issue").
		Joins("Doc").
		Where("ua.id IN (?)", qqq).
		Find(&fa).Error; err != nil {
		if err != gorm.ErrRecordNotFound {
			return EErrorDefined(c, apierrors.ErrGeneric)
		}
	}

	idMap := utils.SliceToMap(&fa, func(t *dao.FullActivity) string {
		return t.Id
	})

	for i := 0; i < len(*resp.Result.(*[]dao.UserNotifications)); i++ {
		var id *string
		if results, ok := resp.Result.(*[]dao.UserNotifications); ok {
			id = getActivityId(&(*results)[i])
			if id == nil {
				continue
			}

			if v, ok := idMap[*id]; ok {
				(*resp.Result.(*[]dao.UserNotifications))[i].FullActivity = &v
			}
		}
	}

	resp.Result = userNotifyToSimple(s.db, resp.Result)
	return c.JSON(http.StatusOK, resp)
}

func userNotifyToSimple(tx *gorm.DB, from interface{}) *[]notifications.NotificationResponse {
	temp := from.(*[]dao.UserNotifications)
	res := make([]notifications.NotificationResponse, 0, len(*temp))
	for _, notify := range *temp {
		tmp := notifications.NotificationResponse{
			Id:        notify.ID,
			Type:      notify.Type,
			Viewed:    &notify.Viewed,
			CreatedAt: notify.CreatedAt.UTC(),
		}

		switch tmp.Type {
		case "service_message":
			tmp.Data = notifications.NotificationResponseMessage{
				Title: notify.Title,
				Msg:   notify.Msg,
			}
		case "message":
			var project *dto.ProjectLight

			if notify.Issue != nil {
				project = notify.Issue.Project.ToLightDTO()
			}
			tmp.Detail = notifications.NotificationDetailResponse{
				User:      notify.Author.ToLightDTO(),
				Issue:     notify.Issue.ToLightDTO(),
				Project:   project,
				Workspace: notify.Workspace.ToLightDTO(),
			}
			tmp.Data = notifications.NotificationResponseMessage{
				Title: notify.Title,
				Msg:   notify.Msg,
			}
		case "comment":
			if notify.Comment != nil {
				tmp.Detail = notifications.NotificationDetailResponse{
					User:      notify.Comment.Actor.ToLightDTO(),
					Issue:     notify.Comment.Issue.ToLightDTO(),
					Project:   notify.Comment.Project.ToLightDTO(),
					Workspace: notify.Comment.Workspace.ToLightDTO(),
				}
			}
			tmp.Data = notify.Comment.ToLightDTO()
		case "activity":
			if notify.FullActivity != nil {
				tmp.Detail = notifications.NotificationDetailResponse{
					User:      notify.FullActivity.Actor.ToLightDTO(),
					Issue:     notify.FullActivity.Issue.ToLightDTO(),
					Project:   notify.FullActivity.Project.ToLightDTO(),
					Workspace: notify.FullActivity.Workspace.ToLightDTO(),
					Doc:       notify.FullActivity.Doc.ToLightDTO(),
				}
				entityActivity := notify.FullActivity.ToLightDTO()
				//entityActivity.NewEntity = dao.GetActionEntity(*notify.FullActivity, "New")
				//entityActivity.OldEntity = dao.GetActionEntity(*notify.FullActivity, "Old")
				tmp.Data = entityActivity
			}
			if notify.EntityActivity != nil {
				tmp.Detail = notifications.NotificationDetailResponse{
					User:      notify.EntityActivity.Actor.ToLightDTO(),
					Issue:     notify.EntityActivity.Issue.ToLightDTO(),
					Project:   notify.EntityActivity.Project.ToLightDTO(),
					Workspace: notify.EntityActivity.Workspace.ToLightDTO(),
					//Doc:       notify.EntityActivity.Doc.ToLightDTO(),
				}
				//tmp.Data = notify.IssueActivity.ToLightDTO()
			}

			if notify.EntityActivity != nil {
				//var user dto.UserLight
				//if notify.TargetUser != nil {
				//	user = *notify.TargetUser.ToLightDTO()
				//}
				entityActivity := notify.EntityActivity.ToLightDTO()
				entityActivity.NewEntity = dao.GetActionEntity(*notify.EntityActivity, "New")
				entityActivity.OldEntity = dao.GetActionEntity(*notify.EntityActivity, "Old")
				tmp.Data = entityActivity
			}

		}
		res = append(res, tmp)

	}

	return &res
}

// deleteMyNotifications godoc
// @id deleteMyNotifications
// @Summary Пользователи: Удаление всех уведомлений
// @Description Позволяет пользователю удалить все свои уведомления из базы данных.
// @Tags Notifications
// @Security ApiKeyAuth
// @Accept json
// @Produce json
// @Success 200 "Уведомления успешно удалены"
// @Failure 401 {object} apierrors.DefinedError "Необходима авторизация"
// @Failure 403 {object} apierrors.DefinedError "Доступ запрещен"
// @Failure 500 {object} apierrors.DefinedError "Ошибка сервера"
// @Router /api/auth/users/me/notifications [delete]
func (s *Services) deleteMyNotifications(c echo.Context) error {
	user := c.(AuthContext).User

	if err := s.db.Where("user_id = ?", user.ID).Delete(&dao.UserNotifications{}).Error; err != nil {
		return EErrorDefined(c, apierrors.ErrGeneric)
	}
	return c.NoContent(http.StatusOK)
}

// updateToReadMyNotifications godoc
// @id updateToReadMyNotifications
// @Summary Пользователи: Пометить уведомления как прочитанные
// @Description Позволяет пользователю пометить определенные уведомления как прочитанные и возвращает количество непрочитанных уведомлений.
// @Tags Notifications
// @Security ApiKeyAuth
// @Accept json
// @Produce json
// @Param data body NotificationViewRequest true "Список идентификаторов уведомлений для пометки как прочитанные"
// @Success 200 {object} NotificationIdResponse "Количество непрочитанных уведомлений"
// @Failure 400 {object} apierrors.DefinedError "Некорректные идентификаторы уведомлений"
// @Failure 401 {object} apierrors.DefinedError "Необходима авторизация"
// @Failure 403 {object} apierrors.DefinedError "Доступ запрещен"
// @Failure 500 {object} apierrors.DefinedError "Ошибка сервера"
// @Router /api/auth/users/me/notifications [post]
func (s *Services) updateToReadMyNotifications(c echo.Context) error {
	user := c.(AuthContext).User
	var count int

	var notification NotificationViewRequest
	if err := c.Bind(&notification); err != nil {
		return EErrorDefined(c, apierrors.ErrBadNotifyIds)
	}

	if notification.ViewedAll == true {
		if err := s.db.Model(&dao.UserNotifications{}).
			Where("user_id = ?", user.ID).
			Where("viewed = false").
			Where("deleted_at is NULL").
			Update("viewed", true).
			Error; err != nil {
			return EErrorDefined(c, apierrors.ErrGeneric)
		}
		count = 0
	} else {
		if err := s.db.Model(&dao.UserNotifications{}).
			Where("user_id = ?", user.ID).
			Where("id IN ?", notification.Ids).
			Where("deleted_at is NULL").
			Update("viewed", true).
			Error; err != nil {
			return EErrorDefined(c, apierrors.ErrGeneric)
		}

		if err := s.db.Select("count(*)").
			Where("viewed = false").
			Where("user_id = ?", user.ID).
			Where("deleted_at IS NULL").
			Model(&dao.UserNotifications{}).
			Find(&count).Error; err != nil {
			return EErrorDefined(c, apierrors.ErrGeneric)
		}
	}

	return c.JSON(http.StatusOK, NotificationIdResponse{count})
}

// ############# Search filters ###################

// getSearchFilterList godoc
// @id getSearchFilterList
// @Summary Фильтры: получение списка доступных фильтров поиска
// @Description Возвращает список доступных фильтров поиска с возможностью пагинации и поиска по имени
// @Tags Search Filters
// @Security ApiKeyAuth
// @Produce json
// @Param offset query int false "Смещение для пагинации" default(-1)
// @Param limit query int false "Лимит результатов" default(100)
// @Param search_query query string false "Строка поиска по имени фильтра"
// @Success 200 {object} dao.PaginationResponse{result=[]dto.SearchFilterLight} "Список доступных фильтров поиска"
// @Failure 400 {object} apierrors.DefinedError "Некорректные параметры запроса"
// @Failure 401 {object} apierrors.DefinedError "Необходима авторизация"
// @Failure 500 {object} apierrors.DefinedError "Ошибка сервера"
// @Router /api/auth/filters/ [get]
func (s *Services) getSearchFilterList(c echo.Context) error {
	user := c.(AuthContext).User

	offset := -1
	limit := 100
	searchQuery := ""

	if err := echo.QueryParamsBinder(c).
		Int("offset", &offset).
		Int("limit", &limit).
		String("search_query", &searchQuery).
		BindError(); err != nil {
		return EError(c, err)
	}

	query := s.db.Preload(clause.Associations)
	if !user.IsSuperuser {
		query = query.Where("public = true")
	}

	if searchQuery != "" {
		escapedSearchQuery := PrepareSearchRequest(searchQuery)
		query = query.Where("lower(name) like ? or name_tokens @@ plainto_tsquery('russian', lower(?))", escapedSearchQuery, searchQuery)
	}

	var filters []dao.SearchFilter
	resp, err := dao.PaginationRequest(
		offset,
		limit,
		query,
		&filters,
	)
	if err != nil {
		return EError(c, err)
	}

	result := resp.Result.(*[]dao.SearchFilter)
	filtersDTO := make([]dto.SearchFilterLight, 0)
	for _, filter := range *result {
		filtersDTO = append(filtersDTO, *filter.ToLightDTO())
	}

	resp.Result = &filtersDTO

	return c.JSON(http.StatusOK, resp)
}

// createSearchFilter godoc
// @id createSearchFilter
// @Summary Фильтры: создание нового фильтра поиска
// @Description Создает новый фильтр поиска для текущего пользователя
// @Tags Search Filters
// @Security ApiKeyAuth
// @Accept json
// @Produce json
// @Param data body dto.SearchFilterLight true "Данные нового фильтра поиска"
// @Success 201 {object} dto.SearchFilterFull "Созданный фильтр поиска"
// @Failure 400 {object} apierrors.DefinedError "Некорректные параметры запроса"
// @Failure 401 {object} apierrors.DefinedError "Необходима авторизация"
// @Failure 500 {object} apierrors.DefinedError "Ошибка сервера"
// @Router /api/auth/filters/ [post]
func (s *Services) createSearchFilter(c echo.Context) error {
	user := c.(AuthContext).User

	filter, _, err := bindSearchFilter(c, nil)
	if err != nil {
		return EError(c, err)
	}

	if err := s.db.Model(user).Association("SearchFilters").Append(filter); err != nil {
		return EError(c, err)
	}
	return c.JSON(http.StatusCreated, filter.ToFullDTO())
}

// getSearchFilter godoc
// @id getSearchFilter
// @Summary Фильтры: получение фильтра поиска
// @Description Возвращает данные фильтра поиска по его ID
// @Tags Search Filters
// @Security ApiKeyAuth
// @Produce json
// @Param filterId path string true "ID фильтра поиска"
// @Success 200 {object} dto.SearchFilterFull "Фильтр поиска"
// @Failure 401 {object} apierrors.DefinedError "Необходима авторизация"
// @Failure 403 {object} apierrors.DefinedError "Недостаточно прав для доступа к фильтру"
// @Failure 404 {object} apierrors.DefinedError "Фильтр не найден"
// @Failure 500 {object} apierrors.DefinedError "Ошибка сервера"
// @Router /api/auth/filters/{filterId}/ [get]
func (s *Services) getSearchFilter(c echo.Context) error {
	filter := c.(SearchFilterContext).Filter
	return c.JSON(http.StatusOK, filter.ToFullDTO())
}

// updateSearchFilter godoc
// @id updateSearchFilter
// @Summary Фильтры: обновление фильтра поиска
// @Description Обновляет фильтр поиска по его ID для текущего пользователя
// @Tags Search Filters
// @Security ApiKeyAuth
// @Accept json
// @Produce json
// @Param filterId path string true "ID фильтра поиска"
// @Param data body dto.SearchFilterLight true "Данные для обновления фильтра"
// @Success 204 "Фильтр успешно обновлен"
// @Failure 400 {object} apierrors.DefinedError "Некорректные данные для обновления"
// @Failure 401 {object} apierrors.DefinedError "Необходима авторизация"
// @Failure 403 {object} apierrors.DefinedError "Недостаточно прав для обновления фильтра"
// @Failure 500 {object} apierrors.DefinedError "Ошибка сервера"
// @Router /api/auth/filters/{filterId}/ [patch]
func (s *Services) updateSearchFilter(c echo.Context) error {
	filter := c.(SearchFilterContext).Filter
	user := c.(SearchFilterContext).User

	if filter.AuthorID != user.ID {
		return EErrorDefined(c, apierrors.ErrNotOwnFilter)
	}

	newFilter, fields, err := bindSearchFilter(c, &filter)
	if err != nil {
		return EError(c, err)
	}

	if err := s.db.Select(fields).Updates(newFilter).Error; err != nil {
		return EError(c, err)
	}
	return c.NoContent(http.StatusOK)
}

// deleteSearchFilter godoc
// @id deleteSearchFilter
// @Summary Фильтры: удаление фильтра поиска
// @Description Удаляет фильтр поиска по его ID для текущего пользователя или суперпользователя
// @Tags Search Filters
// @Security ApiKeyAuth
// @Param filterId path string true "ID фильтра поиска"
// @Success 204 "Фильтр успешно удален"
// @Failure 401 {object} apierrors.DefinedError "Необходима авторизация"
// @Failure 403 {object} apierrors.DefinedError "Недостаточно прав для удаления фильтра"
// @Failure 500 {object} apierrors.DefinedError "Ошибка сервера"
// @Router /api/auth/filters/{filterId}/ [delete]
func (s *Services) deleteSearchFilter(c echo.Context) error {
	filter := c.(SearchFilterContext).Filter
	user := c.(SearchFilterContext).User

	if filter.AuthorID != user.ID && !user.IsSuperuser {
		return EErrorDefined(c, apierrors.ErrNotOwnFilter)
	}

	if err := s.db.Select(clause.Associations).Delete(&filter).Error; err != nil {
		return EError(c, err)
	}

	return c.NoContent(http.StatusOK)
}

// getMySearchFilterList godoc
// @id getMySearchFilterList
// @Summary Фильтры: получение фильтров поиска текущего пользователя
// @Description Возвращает список фильтров поиска, созданных текущим пользователем
// @Tags Search Filters
// @Security ApiKeyAuth
// @Produce json
// @Success 200 {array} dto.SearchFilterFull "Список фильтров поиска пользователя"
// @Failure 401 {object} apierrors.DefinedError "Необходима авторизация"
// @Failure 500 {object} apierrors.DefinedError "Ошибка сервера"
// @Router /api/auth/users/me/filters/ [get]
func (s *Services) getMySearchFilterList(c echo.Context) error {
	user := c.(AuthContext).User

	var filters []dao.SearchFilter
	if err := s.db.Model(&user).Association("SearchFilters").Find(&filters); err != nil {
		return EError(c, err)
	}

	filtersDTO := make([]dto.SearchFilterLight, 0)
	for _, filter := range filters {
		filtersDTO = append(filtersDTO, *filter.ToLightDTO())
	}

	return c.JSON(http.StatusOK, filtersDTO)
}

// addSearchFilterToMe godoc
// @id addSearchFilterToMe
// @Summary Фильтры: добавление фильтра поиска в список текущего пользователя
// @Description Добавляет указанный фильтр поиска в список доступных фильтров текущего пользователя
// @Tags Search Filters
// @Security ApiKeyAuth
// @Param filterId path string true "ID фильтра поиска"
// @Success 200 "Фильтр добавлен в список пользователя"
// @Failure 401 {object} apierrors.DefinedError "Необходима авторизация"
// @Failure 403 {object} apierrors.DefinedError "Невозможно добавить приватный фильтр, недостаточно прав"
// @Failure 500 {object} apierrors.DefinedError "Ошибка сервера"
// @Router /api/auth/users/me/filters/{filterId}/ [post]
func (s *Services) addSearchFilterToMe(c echo.Context) error {
	filter := c.(SearchFilterContext).Filter
	user := c.(SearchFilterContext).User

	if !filter.Public && !user.IsSuperuser {
		return EErrorDefined(c, apierrors.ErrCannotAddNonPublicFilter)
	}

	if err := s.db.Model(&user).Association("SearchFilters").Append(&filter); err != nil {
		return EError(c, err)
	}
	return c.NoContent(http.StatusOK)
}

// deleteSearchFilterFromMe godoc
// @id deleteSearchFilterFromMe
// @Summary Фильтры: удаление фильтра поиска из списка текущего пользователя
// @Description Удаляет указанный фильтр поиска из списка доступных фильтров текущего пользователя
// @Tags Search Filters
// @Security ApiKeyAuth
// @Param filterId path string true "ID фильтра поиска"
// @Success 200 "Фильтр успешно удален из списка пользователя"
// @Failure 401 {object} apierrors.DefinedError "Необходима авторизация"
// @Failure 403 {object} apierrors.DefinedError "Невозможно удалить собственный фильтр"
// @Failure 500 {object} apierrors.DefinedError "Ошибка сервера"
// @Router /api/auth/users/me/filters/{filterId}/ [delete]
func (s *Services) deleteSearchFilterFromMe(c echo.Context) error {
	filter := c.(SearchFilterContext).Filter
	user := c.(SearchFilterContext).User

	if filter.AuthorID == user.ID {
		return EErrorDefined(c, apierrors.ErrCannotRemoveOwnFilter)
	}

	if err := s.db.Model(&user).Association("SearchFilters").Delete(&filter); err != nil {
		return EError(c, err)
	}
	return c.NoContent(http.StatusOK)
}

// getFilterMemberList godoc
// @id getFilterMemberList
// @Summary Проекты: получение списка участников выбранных проектов
// @Description Возвращает список участников (пользователей) для указанных проектов с возможностью поиска по имени пользователя.
// @Tags Projects
// @Security ApiKeyAuth
// @Accept json
// @Produce json
// @Param offset query int false "Смещение для пагинации" default(0)
// @Param limit query int false "Лимит записей" default(100)
// @Param data body FilterParams true "Параметры фильтрации участников"
// @Success 200 {object} dao.PaginationResponse{result=[]dto.UserLight} "Список участников проектов"
// @Failure 400 {object} apierrors.DefinedError "Некорректные параметры запроса"
// @Failure 401 {object} apierrors.DefinedError "Необходима авторизация"
// @Failure 500 {object} apierrors.DefinedError "Ошибка сервера"
// @Router /api/auth/filters/members/ [post]
func (s *Services) getFilterMemberList(c echo.Context) error {
	user, param, offset, limit, err := ExtractFilterRequest(c)
	if err != nil {
		return EError(c, err)
	}

	userIds := dao.GetUserNeighbors(s.db, user.ID, param.WorkspaceIDs, param.ProjectIDs)

	var users []dao.User

	query := s.db.Preload(clause.Associations).
		Where("is_integration = ? AND is_bot = ?", false, false).
		Where("id IN (?)", userIds)

	if param.SearchQuery != "" {
		searchQuery := "%" + strings.ToLower(param.SearchQuery) + "%"
		query = query.
			Where("lower(username) LIKE ? OR lower(first_name) LIKE ? OR lower(last_name) LIKE ?", searchQuery, searchQuery, searchQuery)
	}

	query = query.
		Order("CASE WHEN last_name = '' THEN 1 ELSE 0 END").
		Order("lower(last_name)").
		Order("lower(first_name)").
		Order("lower(email)")

	resp, err := dao.PaginationRequest(offset, limit, query, &users)
	if err != nil {
		if err != gorm.ErrRecordNotFound {
			return EError(c, err)
		}
	}

	result := resp.Result.(*[]dao.User)
	usersDTO := make([]dto.UserLight, 0)
	for _, user := range *result {
		usersDTO = append(usersDTO, *user.ToLightDTO())
	}

	resp.Result = &usersDTO

	return c.JSON(http.StatusOK, resp)
}

// getFilterStateList godoc
// @id getFilterStateList
// @Summary Проекты: получение списка статусов выбранных проектов
// @Description Возвращает список статусов для указанных проектов с возможностью поиска по названию статуса или проекта
// @Tags Projects
// @Security ApiKeyAuth
// @Accept json
// @Produce json
// @Param offset query int false "Смещение для пагинации" default(0)
// @Param limit query int false "Лимит записей" default(100)
// @Param data body FilterParams true "Параметры фильтрации статусов"
// @Success 200 {object} dao.PaginationResponse{result=[]dto.StateLight} "Список статусов проектов"
// @Failure 400 {object} apierrors.DefinedError "Некорректные параметры запроса"
// @Failure 401 {object} apierrors.DefinedError "Необходима авторизация"
// @Failure 500 {object} apierrors.DefinedError "Ошибка сервера"
// @Router /api/auth/filters/states/ [post]
func (s *Services) getFilterStateList(c echo.Context) error {
	user, param, offset, limit, err := ExtractFilterRequest(c)
	if err != nil {
		return EError(c, err)
	}

	projectQuery := dao.PrepareFilterProjectsQuery(s.db, user.ID, param.WorkspaceIDs, param.ProjectIDs)

	var states []dao.State

	stateQuery := s.db.Preload("Project").
		Joins("JOIN projects ON projects.id = states.project_id").
		Where("project_id IN (?)", projectQuery)

	if param.SearchQuery != "" {
		searchQuery := strings.ToLower(param.SearchQuery)
		stateQuery = stateQuery.Where("lower(states.name) LIKE ? OR lower(projects.name) LIKE ?",
			"%"+searchQuery+"%", "%"+searchQuery+"%")
	}

	resp, err := dao.PaginationRequest(offset, limit, stateQuery, &states)
	if err != nil {
		if err != gorm.ErrRecordNotFound {
			return EError(c, err)
		}
	}

	result := resp.Result.(*[]dao.State)
	statesDTO := make([]dto.StateLight, 0)
	for _, state := range *result {
		statesDTO = append(statesDTO, *state.ToLightDTO())
	}

	resp.Result = &statesDTO

	return c.JSON(http.StatusOK, resp)
}

// getFilterLabelList godoc
// @id getFilterLabelList
// @Summary Проекты: получение списка тегов (меток) выбранных проектов
// @Description Возвращает список тегов для указанных проектов с возможностью поиска по названию тега или проекта
// @Tags Projects
// @Security ApiKeyAuth
// @Accept json
// @Produce json
// @Param offset query int false "Смещение для пагинации" default(0)
// @Param limit query int false "Лимит записей" default(100)
// @Param data body FilterParams true "Параметры фильтрации тегов"
// @Success 200 {object} dao.PaginationResponse{result=[]dto.LabelLight} "Список тегов проектов"
// @Failure 400 {object} apierrors.DefinedError "Некорректные параметры запроса"
// @Failure 401 {object} apierrors.DefinedError "Необходима авторизация"
// @Failure 500 {object} apierrors.DefinedError "Ошибка сервера"
// @Router /api/auth/filters/labels/ [post]
func (s *Services) getFilterLabelList(c echo.Context) error {
	user, param, offset, limit, err := ExtractFilterRequest(c)
	if err != nil {
		return EError(c, err)
	}

	projectQuery := dao.PrepareFilterProjectsQuery(s.db, user.ID, param.WorkspaceIDs, param.ProjectIDs)

	var labels []dao.Label

	labelQuery := s.db.Preload("Project").
		Joins("JOIN projects ON projects.id = labels.project_id").
		Where("project_id IN (?)", projectQuery)

	if param.SearchQuery != "" {
		searchQuery := strings.ToLower(param.SearchQuery)
		labelQuery = labelQuery.Where("lower(labels.name) LIKE ? OR lower(projects.name) LIKE ?",
			"%"+searchQuery+"%", "%"+searchQuery+"%")
	}

	resp, err := dao.PaginationRequest(offset, limit, labelQuery, &labels)
	if err != nil {
		if err != gorm.ErrRecordNotFound {
			return EError(c, err)
		}
	}

	result := resp.Result.(*[]dao.Label)
	labelsDTO := make([]dto.LabelLight, 0)
	for _, label := range *result {
		labelsDTO = append(labelsDTO, *label.ToLightDTO())
	}

	resp.Result = &labelsDTO
	return c.JSON(http.StatusOK, resp)
}

// getRecentReleaseNoteList godoc
// @id getRecentReleaseNoteList
// @Summary Релизы: получение примечаний к релизу начиная с указанной версии
// @Description Возвращает информацию о примечаниях к релизу
// @Tags ReleaseNotes
// @Security ApiKeyAuth
// @Accept json
// @Produce json
// @Param noteId path string true "ID или версия релиза примечания к релизу"
// @Success 200 {array} dto.ReleaseNoteLight "Информация о примечании к релизу"
// @Failure 403 {object} apierrors.DefinedError "Ошибка: доступ запрещен"
// @Failure 500 {object} apierrors.DefinedError "Внутренняя ошибка сервера"
// @Router /api/auth/release-notes/{noteId} [get]
func (s *Services) getRecentReleaseNoteList(c echo.Context) error {
	noteContext := c.(ReleaseNoteContext)

	var notes []dao.ReleaseNote
	if err := s.db.Where("tag_name >= ?", noteContext.ReleaseNote.TagName).Find(&notes).Error; err != nil {
		return EError(c, err)
	}
	notesDTO := make([]dto.ReleaseNoteLight, 0)
	for _, note := range notes {
		notesDTO = append(notesDTO, *note.ToLightDTO())
	}
	return c.JSON(http.StatusOK, notesDTO)
}

// EmailCaptchaRequest представляет структуру данных для запроса на восстановление пароля
type EmailCaptchaRequest struct {
	Email          string `json:"email" validate:"required,email"`
	CaptchaPayload string `json:"captcha_payload" validate:"required"`
}

// PostFeedbackRequest представляет структуру данных для запроса отправки отзыва
type PostFeedbackRequest struct {
	Stars    int    `json:"stars"`
	Feedback string `json:"feedback"`
}

// PasswordRequest представляет структуру данных для запроса регистрации пользователя
type PasswordRequest struct {
	NewPassword     string `json:"new_password" validate:"required,min=8"`
	ConfirmPassword string `json:"confirm_password" validate:"required,eqfield=NewPassword"`
}

// EmailRequest представляет структуру данных для смены почты пользователя
type EmailRequest struct {
	NewEmail string `json:"new_email" validate:"required"`
}

// EmailVerifyRequest представляет структуру данных для валидации почты пользователя
type EmailVerifyRequest struct {
	NewEmail string `json:"new_email" validate:"required"`
	Code     string `json:"code" validate:"required"`
}

// PasswordResponse представляет структуру данных для успешного ответа регистрации пользователя
type PasswordResponse struct {
	Status  int    `json:"status"`
	Message string `json:"message"`
}

type NotificationViewRequest struct {
	Ids       []string `json:"ids,omitempty"`
	ViewedAll bool     `json:"viewed_all,omitempty"`
}

type NotificationIdResponse struct {
	Count int `json:"count"`
}

func bindSearchFilter(c echo.Context, filter *dao.SearchFilter) (*dao.SearchFilter, []string, error) {
	var req dto.SearchFilterLight
	fields, err := BindData(c, "search_filter", &req)
	if err != nil {
		return nil, nil, apierrors.ErrFilterBadRequest
	}

	if err := c.Validate(&req); err != nil {
		return nil, nil, err
	}

	if filter == nil {
		var user *dao.User
		if authCtx, ok := c.(AuthContext); ok {
			user = authCtx.User
		} else {
			user = c.(SearchFilterContext).User
		}
		return &dao.SearchFilter{
			ID: dao.GenUUID(),
			//CreatedAt:   time.Now(),
			//UpdatedAt:   time.Now(),
			AuthorID:    user.ID,
			Name:        req.Name,
			Description: req.Description,
			Public:      req.Public,
			Filter:      req.Filter,
			Author:      user,
		}, fields, nil
	} else {
		var resFields []string
		for _, field := range fields {
			switch field {
			case "name":
				CompareAndAddFields(&filter.Name, &req.Name, field, &resFields)
			case "description":
				CompareAndAddFields(&filter.Description, &req.Description, field, &resFields)
			case "public":
				CompareAndAddFields(&filter.Public, &req.Public, field, &resFields)
			case "filter":
				CompareAndAddFields(&filter.Filter, &req.Filter, field, &resFields)
			}
		}
		return filter, resFields, nil
	}
}<|MERGE_RESOLUTION|>--- conflicted
+++ resolved
@@ -874,24 +874,6 @@
 		return EErrorDefined(c, apierrors.ErrInvalidEmail.WithFormattedMessage(newEmail))
 	}
 
-<<<<<<< HEAD
-	var exist bool
-	if err := s.db.Model(&dao.User{}).
-		Select("EXISTS(?)",
-			s.db.Model(&dao.User{}).
-				Select("1").
-				Where("email = ?", newEmail),
-		).
-		Find(&exist).Error; err != nil {
-		return EError(c, err)
-	}
-
-	if exist {
-		return EErrorDefined(c, apierrors.ErrEmailIsExist)
-	}
-
-=======
->>>>>>> fcdde715
 	code := password.MustGenerate(6, 6, 0, false, true)
 
 	err := s.store.EmailChange.NewEmailChange(&user, newEmail, code)
@@ -939,19 +921,8 @@
 		return EErrorDefined(c, apierrors.ErrInvalidEmail.WithFormattedMessage(newEmail))
 	}
 
-<<<<<<< HEAD
-	var exist bool
-	if err := s.db.Model(&dao.User{}).
-		Select("EXISTS(?)",
-			s.db.Model(&dao.User{}).
-				Select("1").
-				Where("email = ?", newEmail),
-		).
-		Find(&exist).Error; err != nil {
-=======
 	var existUser dao.User
 	if err := s.db.Where("email = ?", newEmail).Find(&existUser).Error; err != nil {
->>>>>>> fcdde715
 		return EError(c, err)
 	}
 
