// Пакет aiplan предоставляет функциональность для управления формами и ответами в системе планирования. Он включает в себя создание, редактирование, получение и обработку форм, а также управление ответами на них. Пакет также предоставляет инструменты для работы с вложениями и валидации данных форм.
//
// Основные возможности:
//   - Управление формами: создание, редактирование, удаление, получение списка.
//   - Управление ответами: создание, получение, удаление, обработка ответов на формы.
//   - Работа с вложениями: загрузка, удаление, управление вложениями к ответам.
//   - Валидация данных форм: проверка корректности введенных данных.
//   - Авторизация и права доступа: проверка прав доступа пользователей к формам и ответам.
//   - Интеграция с другими сервисами: возможность интеграции с другими сервисами, такими как уведомления и хранилище файлов.
package aiplan

import (
	"database/sql"
	"errors"
	"fmt"
	"go/types"
<<<<<<< HEAD
=======
	"html"
	"html/template"
>>>>>>> df5d0284
	"log/slog"
	"math"
	"net/http"
	"net/url"

	"github.com/aisa-it/aiplan/aiplan.go/internal/aiplan/apierrors"
	"github.com/aisa-it/aiplan/aiplan.go/internal/aiplan/business"
	"github.com/aisa-it/aiplan/aiplan.go/internal/aiplan/types/activities"
	"github.com/aisa-it/aiplan/aiplan.go/pkg/limiter"
	"github.com/gofrs/uuid"

	tracker "github.com/aisa-it/aiplan/aiplan.go/internal/aiplan/activity-tracker"
	"github.com/aisa-it/aiplan/aiplan.go/internal/aiplan/dao"
	"github.com/aisa-it/aiplan/aiplan.go/internal/aiplan/dto"
	filestorage "github.com/aisa-it/aiplan/aiplan.go/internal/aiplan/file-storage"
	errStack "github.com/aisa-it/aiplan/aiplan.go/internal/aiplan/stack-error"
	types2 "github.com/aisa-it/aiplan/aiplan.go/internal/aiplan/types"
	"github.com/aisa-it/aiplan/aiplan.go/internal/aiplan/utils"
	"github.com/labstack/echo/v4"
	"github.com/sethvargo/go-password/password"
	"gorm.io/gorm"
	"gorm.io/gorm/clause"

	"strconv"
	"strings"
	"time"

	"github.com/aisa-it/aiplan/aiplan.go/internal/aiplan/notifications"
)

type FormContext struct {
	WorkspaceContext
	Form dao.Form
}

type AnswerFormContext struct {
	AuthContext
	Form             dao.Form
	IsAdminWorkspace bool
}

func (s *Services) FormMiddleware(next echo.HandlerFunc) echo.HandlerFunc {
	return func(c echo.Context) error {
		formSlug := c.Param("formSlug")
		workspace := c.(WorkspaceContext).Workspace

		var form dao.Form
		if err := s.db.
			Preload("Author").
			Preload("Workspace").
			Where("forms.workspace_id = ?", workspace.ID).
			Where("slug = ?", formSlug).
			First(&form).Error; err != nil {
			if err == gorm.ErrRecordNotFound {
				return EErrorDefined(c, apierrors.ErrFormNotFound)

			}
			return EErrorDefined(c, apierrors.ErrGeneric)
		}

		return next(FormContext{c.(WorkspaceContext), form})
	}
}

func (s *Services) AnswerFormAuthMiddleware(next echo.HandlerFunc) echo.HandlerFunc {
	return func(c echo.Context) error {
		formSlug := c.Param("formSlug")
		userId := c.(AuthContext).User.ID
		var form dao.Form
		if err := s.db.
			Set("userId", userId).
			Preload("Author").
			Preload("Workspace").
			Where("slug = ?", formSlug).
			First(&form).Error; err != nil {
			if err == gorm.ErrRecordNotFound {
				return EErrorDefined(c, apierrors.ErrFormNotFound)
			}
			return EErrorDefined(c, apierrors.ErrGeneric)
		}

		isAdmin := form.CurrentWorkspaceMember != nil && form.CurrentWorkspaceMember.Role == types2.AdminRole

		return next(AnswerFormContext{c.(AuthContext), form, isAdmin})
	}
}

func (s *Services) AnswerFormNoAuthMiddleware(next echo.HandlerFunc) echo.HandlerFunc {
	return func(c echo.Context) error {
		formSlug := c.Param("formSlug")

		var form dao.Form
		if err := s.db.
			Preload("Author").
			Preload("Workspace").
			Where("slug = ?", formSlug).
			First(&form).Error; err != nil {
			if err == gorm.ErrRecordNotFound {
				return EErrorDefined(c, apierrors.ErrFormNotFound)
			}
			return EErrorDefined(c, apierrors.ErrGeneric)
		}

		if form.AuthRequire {
			return EErrorDefined(c, apierrors.ErrFormAnswerForbidden)
		}

		return next(AnswerFormContext{AuthContext{
			Context:      c,
			User:         nil,
			AccessToken:  nil,
			RefreshToken: nil,
			TokenAuth:    false,
		}, form,
			false})
	}
}

func (s *Services) AddFormServices(g *echo.Group) {
	workspaceGroup := g.Group("workspaces/:workspaceSlug", s.WorkspaceMiddleware)
	workspaceGroup.Use(s.WorkspacePermissionMiddleware)

	answerGroup := g.Group("forms/:formSlug", s.AnswerFormAuthMiddleware)

	formGroup := workspaceGroup.Group("/forms/:formSlug", s.FormMiddleware)
	formGroup.Use(s.FormPermissionMiddleware)

	workspaceGroup.GET("/forms/", s.getFormList)
	workspaceGroup.POST("/forms/", s.createForm)

	answerGroup.GET("/", s.getFormAuth)
	answerGroup.POST("/answer/", s.createAnswerAuth)
	answerGroup.POST("/form-attachments/", s.createFormAttachments)
	answerGroup.DELETE("/form-attachments/:attachmentId/", s.deleteFormAttachment)

	formGroup.PATCH("/", s.updateForm)
	formGroup.DELETE("/", s.deleteForm)

	formGroup.GET("/answers/", s.getAnswers)
	formGroup.GET("/answers/:answerSeq", s.getAnswer)

}

func (s *Services) AddFormWithoutAuthServices(g *echo.Group) {
	formNoAuthGroup := g.Group("forms/:formSlug", s.AnswerFormNoAuthMiddleware)
	formNoAuthGroup.GET("/", s.getFormNoAuth)
	formNoAuthGroup.POST("/answer/", s.createAnswerNoAuth)
}

// getFormList godoc
// @id getFormList
// @Summary формы: список по пространству
// @Description Возвращает список форм для указанного рабочего пространства.
// @Tags Forms
// @Produce json
// @Security ApiKeyAuth
// @Param workspaceSlug path string true "Slug рабочего пространства"
// @Success 200 {array} dto.FormLight "Список форм"
// @Failure 403 {object} apierrors.DefinedError "Ошибка: доступ запрещен"
// @Failure 404 {object} apierrors.DefinedError "Рабочее пространство не найдено"
// @Failure 500 {object} apierrors.DefinedError "Ошибка сервера"
// @Router /api/auth/workspaces/{workspaceSlug}/forms/ [get]
func (s *Services) getFormList(c echo.Context) error {
	workspace := c.(WorkspaceContext).Workspace

	var forms []dao.Form
	query := s.db.Preload("Workspace")

	if err := query.Where("workspace_id", workspace.ID).Order("lower(title)").Find(&forms).Error; err != nil {
		return EErrorDefined(c, apierrors.ErrGeneric)
	}

	return c.JSON(
		http.StatusOK,
		utils.SliceToSlice(&forms, func(f *dao.Form) dto.FormLight { return *f.ToLightDTO() }),
	)
}

// createForm godoc
// @id createForm
// @Summary формы: создать форму
// @Description Создает новую форму в рабочем пространстве.
// @Tags Forms
// @Accept json
// @Produce json
// @Security ApiKeyAuth
// @Param workspaceSlug path string true "Slug рабочего пространства"
// @Param form body reqForm true "Данные формы"
// @Success 201 {object} dto.Form "Созданная форма"
// @Failure 400 {object} apierrors.DefinedError "Ошибка валидации данных формы"
// @Failure 403 {object} apierrors.DefinedError "Недостаточно прав для создания формы"
// @Failure 500 {object} apierrors.DefinedError "Ошибка сервера"
// @Router /api/auth/workspaces/{workspaceSlug}/forms/ [post]
func (s *Services) createForm(c echo.Context) error {
	user := c.(WorkspaceContext).User
	workspace := c.(WorkspaceContext).Workspace

	var req reqForm
	if err := c.Bind(&req); err != nil {
		return EErrorDefined(c, apierrors.ErrFormBadRequest)
	}

	if err := c.Validate(req); err != nil {
		return EErrorDefined(c, apierrors.ErrFormRequestValidate)
	}

	form, err := req.toDao(nil, nil)
	if err != nil {
		return EErrorDefined(c, apierrors.ErrFormBadConvertRequest.WithFormattedMessage(err.Error()))
	}

	if form.EndDate != nil && !form.EndDate.Time.After(time.Now().Truncate(24*time.Hour).UTC().Add(-time.Millisecond)) {
		return EErrorDefined(c, apierrors.ErrFormEndDate)
	}

	form.Author = user
	form.Workspace = &workspace

	if err := checkFormFields(&form.Fields); err != nil {
		return EErrorDefined(c, apierrors.ErrFormCheckFields.WithFormattedMessage(err.Error()))
	}

	if err := s.db.Create(&form).Error; err != nil {
		return EErrorDefined(c, apierrors.ErrGeneric)
	}

	err = tracker.TrackActivity[dao.Form, dao.WorkspaceActivity](s.tracker, activities.EntityCreateActivity, nil, nil, *form, user)
	if err != nil {
		errStack.GetError(c, err)
	}

	return c.JSON(http.StatusOK, form.ToDTO())
}

// updateForm godoc
// @id updateForm
// @Summary формы: обновить форму
// @Description Обновляет данные формы.
// @Tags Forms
// @Accept json
// @Produce json
// @Security ApiKeyAuth
// @Param workspaceSlug path string true "Slug рабочего пространства"
// @Param formSlug path string true "Slug формы"
// @Param form body reqForm true "Новые данные формы"
// @Success 200 {object} dto.Form "Обновленная форма"
// @Failure 400 {object} apierrors.DefinedError "Ошибка валидации данных"
// @Failure 403 {object} apierrors.DefinedError "Недостаточно прав для обновления формы"
// @Failure 404 {object} apierrors.DefinedError "Форма не найдена"
// @Failure 500 {object} apierrors.DefinedError "Ошибка сервера"
// @Router /api/auth/workspaces/{workspaceSlug}/forms/{formSlug}/ [patch]
func (s *Services) updateForm(c echo.Context) error {
	user := c.(FormContext).User
	workspace := c.(FormContext).Workspace
	form := c.(FormContext).Form
	oldForm := StructToJSONMap(form)

	var req reqForm
	if err := c.Bind(&req); err != nil {
		return EErrorDefined(c, apierrors.ErrFormBadRequest)
	}

	if err := c.Validate(req); err != nil {
		return EErrorDefined(c, apierrors.ErrFormRequestValidate)
	}

	requestMap := StructToJSONMap(req)
	var reqEndDate, currentEndDate string
	if req.EndDate != nil {
		if v, err := notifications.FormatDate(req.EndDate.String(), "2006-01-02", nil); err != nil {
			return EErrorDefined(c, apierrors.ErrGeneric)
		} else {
			reqEndDate = v
		}
	} else {
		requestMap["end_date"] = nil
	}

	if form.EndDate != nil {
		if v, err := notifications.FormatDate(form.EndDate.String(), "2006-01-02", nil); err != nil {
			return EErrorDefined(c, apierrors.ErrGeneric)
		} else {
			currentEndDate = v
		}
	}

	if _, ok := requestMap["fields"]; ok {
		requestMap["fields"] = req.Fields
	}

	newForm, err := req.toDao(&form, requestMap)
	if err != nil {
		return EErrorDefined(c, apierrors.ErrFormBadConvertRequest.WithFormattedMessage(err.Error()))
	}

	if newForm.EndDate != nil && !newForm.EndDate.Time.After(time.Now().Truncate(24*time.Hour).UTC().Add(-time.Millisecond)) {
		return EErrorDefined(c, apierrors.ErrFormEndDate)
	}

	newForm.UpdatedById = uuid.NullUUID{UUID: user.ID, Valid: true}
	newForm.Workspace = &workspace

	if err := checkFormFields(&form.Fields); err != nil {
		return EErrorDefined(c, apierrors.ErrFormCheckFields.WithFormattedMessage(err.Error()))
	}

	updateFields := []string{"updated_by", "workspace_detail"}
	for k := range requestMap {
		updateFields = append(updateFields, k)
	}
	if err := s.db.Select(updateFields).Updates(&newForm).Error; err != nil {
		return EErrorDefined(c, apierrors.ErrGeneric)
	}
	data := StructToJSONMap(form)
	data["end_date"] = reqEndDate
	data["end_date_activity_val"] = reqEndDate
	oldForm["end_date"] = currentEndDate
	oldForm["end_date_activity_val"] = currentEndDate

	err = tracker.TrackActivity[dao.Form, dao.FormActivity](s.tracker, activities.EntityUpdatedActivity, data, oldForm, form, user)
	if err != nil {
		errStack.GetError(c, err)
	}

	return c.JSON(http.StatusOK, newForm.ToDTO())
}

// deleteForm godoc
// @id deleteForm
// @Summary формы: удалить форму
// @Description Удаляет форму в рабочем пространстве.
// @Tags Forms
// @Security ApiKeyAuth
// @Param workspaceSlug path string true "Slug рабочего пространства"
// @Param formSlug path string true "Slug формы"
// @Success 200 "Форма успешно удалена"
// @Failure 403 {object} apierrors.DefinedError "Недостаточно прав для удаления формы"
// @Failure 404 {object} apierrors.DefinedError "Форма не найдена"
// @Failure 500 {object} apierrors.DefinedError "Ошибка сервера"
// @Router /api/auth/workspaces/{workspaceSlug}/forms/{formSlug}/ [delete]
func (s *Services) deleteForm(c echo.Context) error {
	form := c.(FormContext).Form
	user := c.(FormContext).User
	data := map[string]interface{}{"old_title": form.Title}
	err := tracker.TrackActivity[dao.Form, dao.WorkspaceActivity](s.tracker, activities.EntityDeleteActivity, data, nil, form, user)
	if err != nil {
		errStack.GetError(c, err)
	}

	if err := s.db.Omit(clause.Associations).Delete(&form).Error; err != nil {
		return EErrorDefined(c, apierrors.ErrGeneric)
	}

	return c.NoContent(http.StatusOK)
}

// getFormAuth godoc
// @id getFormAuth
// @Summary формы: получить форму (аутентификация)
// @Description Получает информацию о форме, требующей аутентификации для ответов.
// @Tags Forms
// @Produce json
// @Security ApiKeyAuth
// @Param formSlug path string true "Slug формы"
// @Success 200 {object} dto.Form "Информация о форме"
// @Failure 403 {object} apierrors.DefinedError "Требуется аутентификация"
// @Failure 404 {object} apierrors.DefinedError "Форма не найдена"
// @Failure 500 {object} apierrors.DefinedError "Ошибка сервера"
// @Router /api/auth/forms/{formSlug}/ [get]
func (s *Services) getFormAuth(c echo.Context) error {
	form := c.(AnswerFormContext).Form
	return c.JSON(http.StatusOK, form.ToDTO())
}

// getFormNoAuth godoc
// @id getFormNoAuth
// @Summary формы: получить форму
// @Description Получает информацию о форме, без аутентификации
// @Tags Forms
// @Produce json
// @Param formSlug path string true "Slug формы"
// @Success 200 {object} dto.Form "Информация о форме"
// @Failure 403 {object} apierrors.DefinedError "форма доступна только с аутентификацией"
// @Failure 404 {object} apierrors.DefinedError "Форма не найдена"
// @Failure 500 {object} apierrors.DefinedError "Ошибка сервера"
// @Router /api/forms/{formSlug}/ [get]
func (s *Services) getFormNoAuth(c echo.Context) error {
	return s.getFormAuth(c)
}

// getAnswers godoc
// @id getAnswers
// @Summary ответы: Получить ответы
// @Description Возвращает список всех ответов на указанную форму.
// @Tags Forms
// @Produce json
// @Security ApiKeyAuth
// @Param workspaceSlug path string true "Slug рабочего пространства"
// @Param formSlug path string true "Slug формы"
// @Param offset query int false "Смещение для пагинации" default(0)
// @Param limit query int false "Количество результатов на странице" default(100)
// @Success 200 {array} dao.PaginationResponse{result=[]dto.FormAnswer}  "Список ответов"
// @Failure 403 {object} apierrors.DefinedError "Ошибка: доступ запрещен"
// @Failure 404 {object} apierrors.DefinedError "Форма не найдена"
// @Failure 500 {object} apierrors.DefinedError "Ошибка сервера"
// @Router /api/auth/workspaces/{workspaceSlug}/forms/{formSlug}/answers/ [get]
func (s *Services) getAnswers(c echo.Context) error {
	form := c.(FormContext).Form
	workspace := c.(FormContext).Workspace

	offset := 0
	limit := 100

	if err := echo.QueryParamsBinder(c).
		Int("offset", &offset).
		Int("limit", &limit).
		BindError(); err != nil {
		return EErrorDefined(c, apierrors.ErrFormBadRequest)
	}

	if limit > 100 {
		limit = 100
	}

	var answers []dao.FormAnswer

	query := s.db.
		Joins("Form").
		Joins("Responder").
		Where("form_answers.workspace_id = ?", workspace.ID).
		Where("form_answers.form_id = ?", form.ID)

	resp, err := dao.PaginationRequest(
		offset,
		limit,
		query,
		&answers,
	)
	if err != nil {
		return EErrorDefined(c, apierrors.ErrGeneric)
	}

	resp.Result = utils.SliceToSlice(resp.Result.(*[]dao.FormAnswer), func(fa *dao.FormAnswer) dto.FormAnswer { return *fa.ToDTO() })

	return c.JSON(http.StatusOK, resp)
}

// getAnswer godoc
// @id getAnswer
// @Summary ответы: Получить ответ
// @Description Возвращает информацию о конкретном ответе по ID.
// @Tags Forms
// @Produce json
// @Security ApiKeyAuth
// @Param workspaceSlug path string true "Slug рабочего пространства"
// @Param formSlug path string true "Slug формы"
// @Param answerSeq path string true "Порядковый номер ответа"
// @Success 200 {object} dto.FormAnswer "Информация об ответе"
// @Failure 403 {object} apierrors.DefinedError "Ошибка: доступ запрещен"
// @Failure 404 {object} apierrors.DefinedError "Ответ не найден"
// @Failure 500 {object} apierrors.DefinedError "Ошибка сервера"
// @Router /api/auth/workspaces/{workspaceSlug}/forms/{formSlug}/answers/{answerSeq}/ [get]
func (s *Services) getAnswer(c echo.Context) error {
	form := c.(FormContext).Form
	workspace := c.(FormContext).Workspace
	rawAnswerSeq := strings.TrimSuffix(c.Param("answerSeq"), "/")
	answerSeq, err := strconv.ParseInt(rawAnswerSeq, 10, 64)
	if err != nil {
		return EErrorDefined(c, apierrors.ErrFormAnswerNotFound)
	}
	var answer dao.FormAnswer

	if err := s.db.
		Preload("Responder").
		Preload("Attachment.Asset").
		Preload("Form").
		Where("workspace_id = ?", workspace.ID).
		Where("form_id = ?", form.ID).
		Where("seq_id = ?", answerSeq).
		First(&answer).Error; err != nil {
		if err == gorm.ErrRecordNotFound {
			return EErrorDefined(c, apierrors.ErrFormAnswerNotFound)
		}
		return EErrorDefined(c, apierrors.ErrGeneric)
	}

	return c.JSON(http.StatusOK, answer.ToDTO())
}

// createAnswerAuth godoc
// @id createAnswerAuth
// @Summary ответы: Отправить ответ (аутентифицированный)
// @Description Отправляет ответ на форму, требующую аутентификации.
// @Tags Forms
// @Accept json
// @Produce json
// @Security ApiKeyAuth
// @Param formSlug path string true "Slug формы"
// @Param answer body []reqAnswer true "Данные ответа"
// @Success 201 {object} respAnswers "Отправленный ответ"
// @Failure 400 {object} apierrors.DefinedError "Ошибка валидации ответа"
// @Failure 403 {object} apierrors.DefinedError "Требуется аутентификация"
// @Failure 404 {object} apierrors.DefinedError "Форма не найдена"
// @Failure 500 {object} apierrors.DefinedError "Ошибка сервера"
// @Router /api/auth/forms/{formSlug}/answer/ [post]
func (s *Services) createAnswerAuth(c echo.Context) error {
	form := c.(AnswerFormContext).Form
	user := c.(AnswerFormContext).User

	var userAnswer types2.FormFieldsSlice

	if err := c.Bind(&userAnswer); err != nil {
		return EErrorDefined(c, apierrors.ErrFormBadRequest)
	}

	if !form.Active {
		return EErrorDefined(c, apierrors.ErrFormAnswerEnd)
	}

	if len(form.Fields) != len(userAnswer) {
		return EErrorDefined(c, apierrors.ErrLenAnswers)
	}

	resultAnswers, err := formAnswer(userAnswer, &form)
	if err != nil {
		return EErrorDefined(c, apierrors.ErrFormCheckAnswers)
	}
	if len(resultAnswers) == 0 {
		return EErrorDefined(c, apierrors.ErrFormEmptyAnswers)
	}

	var uuid string
	for _, field := range resultAnswers {
		if field.Type == "attachment" {
			uuid = fmt.Sprint(field.Val)
		}
	}

	var answer dao.FormAnswer
	if err := s.db.Transaction(func(tx *gorm.DB) error {
		var seqId int
		// Calculate sequence id
		var lastId sql.NullInt64
		row := tx.Model(&dao.FormAnswer{}).
			Select("max(seq_id)").
			Unscoped().
			Where("form_id = ?", form.ID).
			Row()
		if err := row.Scan(&lastId); err != nil {
			return err
		}
		// Just use the last ID specified (which should be the greatest) and add one to it
		if lastId.Valid {
			seqId = int(lastId.Int64)
			seqId++
		} else {
			seqId = 1
		}

		answer.ID = dao.GenUUID()
		answer.Fields = resultAnswers
		answer.Form = &form
		answer.Workspace = form.Workspace
		answer.Responder = user
		answer.SeqId = seqId
		answer.FormDate = form.UpdatedAt

		if len(uuid) > 0 {
			var formAttachment dao.FormAttachment
			if err := tx.Where("workspace_id = ?", form.WorkspaceId).
				Where("form_id = ?", form.ID).
				Where("id = ?", uuid).
				First(&formAttachment).Error; err != nil {
				if err == gorm.ErrRecordNotFound {
					return apierrors.ErrFormAttachmentNotFound
				}

				return err
			}
			answer.AttachmentId = &formAttachment.Id
		}

		if err := tx.Model(&dao.FormAnswer{}).Create(&answer).Error; err != nil {
			return err
		}
		//data := StructToJSONMap(answer)

		//if user == nil {
		//	actor = dao.User{}
		//} else {
		//	actor = *user
		//}

		// TODO добавить активность по ответам?
		//return s.tracker.TrackActivity(tracker.FORM_ANSWER_SEND_ACTIVITY, data, nil, form.ID.String(), tracker.ENTITY_TYPE_FORM, nil, *user)
		return nil

	}); err != nil {
		return EError(c, err)
	}
	if user == nil {
		if err := s.db.Where("username = ?", "no_auth_user").First(&user).Error; err != nil {
			return EError(c, err)
		}
	}

	err = tracker.TrackActivity[dao.FormAnswer, dao.FormActivity](s.tracker, activities.EntityCreateActivity, nil, nil, answer, user)
	if err != nil {
		errStack.GetError(c, err)
	}

	if form.TargetProjectId.Valid {
		go func(form *dao.Form, answer *dao.FormAnswer, user *dao.User) {
			if err := s.createAnswerIssue(form, answer, user); err != nil {
				slog.Error("Create answer issue", "formId", form.ID, "err", err)
			}
		}(&form, &answer, user)
	}

	if form.NotificationChannels.Email && !form.Author.Settings.EmailNotificationMute {
		s.emailService.FormAnswerNotify(&form, &answer, user)
	}

	if form.NotificationChannels.Telegram && !form.Author.Settings.TgNotificationMute && form.Author.TelegramId != nil {
		s.notificationsService.Tg.SendFormAnswer(*form.Author.TelegramId, form, &answer, answer.Responder)
	}

	//if form.NotificationChannels.App && !form.Author.Settings.AppNotificationMute {
	//	if notify, countNotify, err := notifications.CreateUserNotificationAddCFormAnswer(s.db, form.Author.ID, answer); err == nil {
	//		s.notificationsService.Ws.Send(form.Author.ID, notify.ID, notify, countNotify)
	//	}
	//}

	result := respAnswers{
		Form:   *form.ToLightDTO(),
		Fields: resultAnswers,
	}

	return c.JSON(http.StatusOK, result)
}

// createAnswerNoAuth godoc
// @id createAnswerNoAuth
// @Summary ответы: Отправить ответ
// @Description Отправляет ответ на форму.
// @Tags Forms
// @Accept json
// @Produce json
// @Param formSlug path string true "Slug формы"
// @Param answer body []reqAnswer true "Данные ответа"
// @Success 201 {object} respAnswers "Отправленный ответ"
// @Failure 400 {object} apierrors.DefinedError "Ошибка валидации ответа"
// @Failure 403 {object} apierrors.DefinedError "Требуется аутентификация"
// @Failure 404 {object} apierrors.DefinedError "Форма не найдена"
// @Failure 500 {object} apierrors.DefinedError "Ошибка сервера"
// @Router /api/forms/{formSlug}/answer/ [post]
func (s *Services) createAnswerNoAuth(c echo.Context) error {
	return s.createAnswerAuth(c)
}

func (s *Services) createAnswerIssue(form *dao.Form, answer *dao.FormAnswer, user *dao.User) error {
<<<<<<< HEAD
=======
	t, err := template.New("AnswerIssue").Funcs(template.FuncMap{
		"getValString": func(t string, val interface{}) template.HTML {
			switch t {
			case "checkbox":
				if v := val.(bool); v {
					return template.HTML("Да")
				} else {
					return template.HTML("Нет")
				}
			case "date":
				//nolint:gosec // time.UnixMilli format output is safe
				return template.HTML(time.UnixMilli(int64(val.(float64))).Format("02.01.2006"))
			case "multiselect":
				if values, ok := val.([]interface{}); ok {
					var stringValues []string
					for _, v := range values {
						stringValues = append(stringValues, html.EscapeString(fmt.Sprint(v)))
					}
					//nolint:gosec // all values are escaped with html.EscapeString
					return template.HTML(strings.Join(stringValues, "<br>"))
				}
				//nolint:gosec // value is escaped with html.EscapeString
				return template.HTML(html.EscapeString(fmt.Sprint(val)))
			}
			//nolint:gosec // value is escaped with html.EscapeString
			return template.HTML(html.EscapeString(fmt.Sprint(val)))
		},
	}).Parse(answerIssueTmpl)
	if err != nil {
		return err
	}
>>>>>>> df5d0284

	res, err := business.GenBodyAnswer(answer, user)
	if err != nil {
		return err
	}

	var defaultAssignees []uuid.UUID
	if err := s.db.Select("member_id").
		Model(&dao.ProjectMember{}).
		Where("project_id = ? and is_default_assignee = true", form.TargetProjectId.UUID).
		Find(&defaultAssignees).Error; err != nil {
		return err
	}

	systemUser := dao.GetSystemUser(s.db)

	issue := &dao.Issue{
		ID:              dao.GenUUID(),
		Name:            fmt.Sprintf("Ответ №%d формы \"%s\"", answer.SeqId, form.Title),
		CreatedById:     systemUser.ID,
		ProjectId:       form.TargetProjectId.UUID,
		WorkspaceId:     form.WorkspaceId,
		DescriptionHtml: res,
		//DescriptionStripped: issue.DescriptionStripped,
	}

	return s.db.Transaction(func(tx *gorm.DB) error {
		if err := dao.CreateIssue(tx, issue); err != nil {
			return err
		}
		systemUserID := uuid.NullUUID{UUID: systemUser.ID, Valid: true}
		var newAssignees []dao.IssueAssignee
		for _, watcher := range defaultAssignees {
			newAssignees = append(newAssignees, dao.IssueAssignee{
				Id:          dao.GenUUID(),
				AssigneeId:  watcher,
				IssueId:     issue.ID,
				ProjectId:   issue.ProjectId,
				WorkspaceId: issue.WorkspaceId,
				CreatedById: systemUserID,
				UpdatedById: systemUserID,
			})
		}
		return tx.CreateInBatches(&newAssignees, 10).Error
	})
}

// createFormAttachments godoc
// @id createFormAttachments
// @Summary вложения: загрузка вложения в ответ формы
// @Description Загружает новое вложение в ответ формы
// @Tags Forms
// @Security ApiKeyAuth
// @Accept multipart/form-data
// @Produce json
// @Param workspaceSlug path string true "Slug рабочего пространства"
// @Param formSlug path string true "Slug формы"
// @Param asset formData file true "Файл для загрузки"
// @Success 201 {object} dto.Attachment "Созданное вложение"
// @Failure 400 {object} apierrors.DefinedError "Некорректные параметры запроса"
// @Failure 401 {object} apierrors.DefinedError "Необходима авторизация"
// @Failure 403 {object} apierrors.DefinedError "Доступ запрещен"
// @Failure 500 {object} apierrors.DefinedError "Ошибка сервера"
// @Router /api/auth/forms/{formSlug}/form-attachments/ [post]
func (s *Services) createFormAttachments(c echo.Context) error {
	user := *c.(AnswerFormContext).User
	form := c.(AnswerFormContext).Form

	if !limiter.Limiter.CanAddAttachment(form.WorkspaceId) {
		return EErrorDefined(c, apierrors.ErrAssetsLimitExceed)
	}
	const maxFileSize = 50 * 1024 * 1024 // 50 МБ

	asset, err := c.FormFile("asset")
	if err != nil {
		return EError(c, err)
	}

	if asset.Size > maxFileSize {
		return EErrorDefined(c, apierrors.ErrFileTooLarge)
	}

	assetSrc, err := asset.Open()
	if err != nil {
		return EError(c, err)
	}

	fileName := asset.Filename

	if decodedFilename, err := url.QueryUnescape(asset.Filename); err == nil {
		fileName = decodedFilename
	}

	assetId := dao.GenUUID()

	if err := s.storage.SaveReader(
		assetSrc,
		asset.Size,
		assetId,
		asset.Header.Get("Content-Type"),
		&filestorage.Metadata{
			WorkspaceId: form.WorkspaceId.String(),
			FormId:      form.ID.String(),
		},
	); err != nil {
		return EError(c, err)
	}

	userID := uuid.NullUUID{UUID: user.ID, Valid: true}
	formAttachment := dao.FormAttachment{
		Id:          dao.GenID(),
		CreatedAt:   time.Now(),
		UpdatedAt:   time.Now(),
		CreatedById: userID,
		UpdatedById: userID,
		AssetId:     assetId,
		FormId:      form.ID,
		WorkspaceId: form.WorkspaceId,
	}

	fa := dao.FileAsset{
		Id:          assetId,
		CreatedById: userID,
		WorkspaceId: uuid.NullUUID{UUID: form.WorkspaceId, Valid: true},
		Name:        fileName,
		ContentType: asset.Header.Get("Content-Type"),
		FileSize:    int(asset.Size),
	}

	if err := s.db.Transaction(func(tx *gorm.DB) error {
		if err := s.db.Create(&fa).Error; err != nil {
			return err
		}

		if err := s.db.Create(&formAttachment).Error; err != nil {
			return err
		}
		formAttachment.Asset = &fa
		return nil
	}); err != nil {
		return EError(c, err)
	}

	return c.JSON(http.StatusCreated, formAttachment.ToDTO())
}

// deleteFormAttachment godoc
// @id deleteFormAttachment
// @Summary Doc (вложения): удаление вложения из документа
// @Description Удаляет указанное вложение, прикрепленное к документу
// @Tags Docs
// @Security ApiKeyAuth
// @Accept json
// @Produce json
// @Param workspaceSlug path string true "Slug рабочего пространства"
// @Param formSlug path string true "Slug формы"
// @Param attachmentId path string true "ID вложения"
// @Success 200 "Вложение успешно удалено"
// @Failure 400 {object} apierrors.DefinedError "Некорректные параметры запроса"
// @Failure 401 {object} apierrors.DefinedError "Необходима авторизация"
// @Failure 403 {object} apierrors.DefinedError "Доступ запрещен"
// @Failure 500 {object} apierrors.DefinedError "Ошибка сервера"
// @Router /api/auth/forms/{formSlug}/form-attachments/{attachmentId} [delete]
func (s *Services) deleteFormAttachment(c echo.Context) error {
	workspaceId := c.(AnswerFormContext).Form.WorkspaceId
	formId := c.(AnswerFormContext).Form.ID.String()
	isAdmin := c.(AnswerFormContext).IsAdminWorkspace
	userId := c.(AnswerFormContext).User.ID

	attachmentId := c.Param("attachmentId")

	var attachment dao.FormAttachment
	if err := s.db.
		Preload("Asset").
		Where("workspace_id = ?", workspaceId).
		Where("form_id = ?", formId).
		Where("id = ?", attachmentId).
		First(&attachment).Error; err != nil {
		if errors.Is(err, gorm.ErrRecordNotFound) {
			return EErrorDefined(c, apierrors.ErrFormAttachmentNotFound)
		}
		return EError(c, err)
	}

	if !isAdmin || (attachment.CreatedById.Valid && userId != attachment.CreatedById.UUID) {
		return EErrorDefined(c, apierrors.ErrFormForbidden)
	}

	if err := s.db.Omit(clause.Associations).
		Delete(&attachment).Error; err != nil {
		if errors.Is(err, gorm.ErrForeignKeyViolated) {
			return EErrorDefined(c, apierrors.ErrAttachmentInUse)
		}
		return EError(c, err)
	}

	return c.NoContent(http.StatusOK)
}

func formAnswer(answers types2.FormFieldsSlice, form *dao.Form) (types2.FormFieldsSlice, error) {

	validator := FormValidator()
	var resultAnswer types2.FormFieldsSlice

	for i, field := range form.Fields {
		validFunc := validator[field.Type]
		checkVal := validFunc(answers[i].Val, field.Required, field.Validate)
		if !checkVal {
			return nil, fmt.Errorf("field missing or wrong type")
		}

		resultAnswer = append(resultAnswer,
			types2.FormFields{
				Type:  field.Type,
				Label: field.Label,
				Val:   answers[i].Val,
			})
	}
	return resultAnswer, nil
}

func checkFormFields(fields *types2.FormFieldsSlice) error {
	validator := FormValidator()
	for i, field := range *fields {
		if _, ok := validator[field.Type]; !ok {
			return fmt.Errorf("unknown field type")
		}
		(*fields)[i].Val = nil

		if (*fields)[i].Validate == nil {
			(*fields)[i].Validate = &types2.ValidationRule{}
		}

		(*fields)[i].Validate.ValidationType = strings.TrimSpace((*fields)[i].Validate.ValidationType)
		if len((*fields)[i].Validate.ValidationType) != 0 {
			typeArr := strings.Split((*fields)[i].Validate.ValidationType, " ")
			var lenOpt int
			for _, t := range typeArr {
				if v, ok := formTypeValidator[t]; ok {
					var fieldSupport bool
					for _, s := range v.FieldTypeSupport {
						if field.Type != s {
							continue
						} else {
							if v.CountOpt == 0 {
								fieldSupport = true
								break
							}
							if len((*fields)[i].Validate.Opt) >= lenOpt+v.CountOpt {
								for _, opt := range (*fields)[i].Validate.Opt[lenOpt : lenOpt+v.CountOpt-1] {
									switch v.TypeOpt {
									case types.Float64:
										if _, okType := opt.(float64); !okType {
											return fmt.Errorf("wrong opt type")
										}
									default:
										return fmt.Errorf("opt type not supported")
									}
								}
							} else {
								return fmt.Errorf("error count args for validation opt")

							}
							lenOpt += v.CountOpt
							fieldSupport = true
						}
					}

					if !fieldSupport {
						return fmt.Errorf("form field not suported this validation type")

					}
				} else {
					return fmt.Errorf("unknown validation type")
				}
			}
		}

		switch field.Type {
		case "numeric":
			(*fields)[i].Validate.ValueType = "numeric"
		case "checkbox":
			(*fields)[i].Validate.ValueType = "bool"
		case "input":
			(*fields)[i].Validate.ValueType = "string"
		case "textarea":
			(*fields)[i].Validate.ValueType = "string"
		case "color":
			(*fields)[i].Validate.ValueType = "string"
		case "date":
			(*fields)[i].Validate.ValidationType = "only_integer min_max"
			(*fields)[i].Validate.Opt = []interface{}{math.MinInt64, math.MaxInt64}
			(*fields)[i].Validate.ValueType = "numeric"
		case "attachment":
			(*fields)[i].Validate.ValueType = "uuid"
		case "select":
			(*fields)[i].Validate.ValueType = "select"
		case "multiselect":
			(*fields)[i].Validate.ValueType = "multiselect"
		}
	}
	return nil
}

// ***** REQUEST *****

type reqForm struct {
	Title                string                  `json:"title,omitempty" validate:"required"`
	Description          types2.RedactorHTML     `json:"description,omitempty"`
	AuthRequire          bool                    `json:"auth_require,omitempty"`
	EndDate              *types2.TargetDate      `json:"end_date,omitempty" extensions:"x-nullable"`
	TargetProjectId      *string                 `json:"target_project_id" extensions:"x-nullable"`
	Fields               types2.FormFieldsSlice  `json:"fields,omitempty"`
	NotificationChannels types2.FormAnswerNotify `json:"notification_channels,omitempty"`
}

func (rf *reqForm) toDao(form *dao.Form, updFields map[string]interface{}) (*dao.Form, error) {
	allowedForm := []string{"title", "description", "auth_require", "end_date", "fields", "target_project_id", "notification_channels"}

	if form == nil {
		form = &dao.Form{}
		form.ID = dao.GenUUID()
		form.Slug = password.MustGenerate(6, 3, 0, false, true)
		form.Title = rf.Title
		form.Description = rf.Description
		form.AuthRequire = rf.AuthRequire
		if rf.EndDate != nil {
			date, err := notifications.FormatDate(rf.EndDate.Time.String(), "2006-01-02", nil)
			if err != nil {
				return nil, fmt.Errorf("end_date")
			}
			form.EndDate = &types2.TargetDate{}
			err = form.EndDate.UnmarshalJSON([]byte(`"` + date + `"`))
			if err != nil {
				return nil, fmt.Errorf("end_date")
			}
		}
		if rf.TargetProjectId != nil {
			projectUUID, _ := uuid.FromString(*rf.TargetProjectId)
			form.TargetProjectId = uuid.NullUUID{Valid: true, UUID: projectUUID}
		}
		form.Fields = rf.Fields
	} else {
		for _, field := range allowedForm {
			if value, ok := updFields[field]; ok {
				switch field {
				case "title":
					if title, ok := value.(string); ok {
						form.Title = title
					} else {
						return nil, fmt.Errorf("title")
					}
				case "description":
					if description, ok := value.(types2.RedactorHTML); ok {
						form.Description = description
					} else {
						return nil, fmt.Errorf("description")
					}
				case "auth_require":
					if authRequire, ok := value.(bool); ok {
						form.AuthRequire = authRequire
					} else {
						return nil, fmt.Errorf("auth_require")
					}
				case "end_date":
					if rawValue, ok := value.(time.Time); ok {
						endDate := &types2.TargetDate{}
						if err := endDate.Scan(rawValue); err != nil {
							return nil, fmt.Errorf("end_date")
						}
						form.EndDate = endDate
					} else if targetDate, ok := value.(*types2.TargetDate); ok {

						form.EndDate = targetDate
					} else if strValue, ok := value.(string); ok {
						date, err := notifications.FormatDate(strValue, "2006-01-02", nil)
						if err != nil {
							return nil, fmt.Errorf("end_date")
						}
						form.EndDate = &types2.TargetDate{}
						err = form.EndDate.UnmarshalJSON([]byte(`"` + date + `"`))
						if err != nil {
							return nil, fmt.Errorf("end_date")
						}
					} else if value == nil {
						form.EndDate = nil
					} else {
						return nil, fmt.Errorf("end_date")
					}
				case "fields":
					if fields, ok := value.(types2.FormFieldsSlice); ok {
						form.Fields = fields
					} else {
						return nil, fmt.Errorf("fields")
					}
				case "target_project_id":
					if value == nil {
						form.TargetProjectId = uuid.NullUUID{Valid: false}
						continue
					}
					if id, ok := value.(string); ok {
						projectUUID, _ := uuid.FromString(id)
						form.TargetProjectId = uuid.NullUUID{Valid: true, UUID: projectUUID}
					} else {
						return nil, fmt.Errorf("target_project_id")
					}
				case "notification_channels":
					if channels, ok := value.(types2.FormAnswerNotify); ok {
						form.NotificationChannels = channels
					} else {
						return nil, fmt.Errorf("notification_channels")
					}
				}
			}
		}
	}

	return form, nil
}

//**RESPONSE**

type respAnswers struct {
	Form   dto.FormLight          `json:"form"`
	Fields types2.FormFieldsSlice `json:"fields"`
}<|MERGE_RESOLUTION|>--- conflicted
+++ resolved
@@ -14,11 +14,6 @@
 	"errors"
 	"fmt"
 	"go/types"
-<<<<<<< HEAD
-=======
-	"html"
-	"html/template"
->>>>>>> df5d0284
 	"log/slog"
 	"math"
 	"net/http"
@@ -604,16 +599,6 @@
 		if err := tx.Model(&dao.FormAnswer{}).Create(&answer).Error; err != nil {
 			return err
 		}
-		//data := StructToJSONMap(answer)
-
-		//if user == nil {
-		//	actor = dao.User{}
-		//} else {
-		//	actor = *user
-		//}
-
-		// TODO добавить активность по ответам?
-		//return s.tracker.TrackActivity(tracker.FORM_ANSWER_SEND_ACTIVITY, data, nil, form.ID.String(), tracker.ENTITY_TYPE_FORM, nil, *user)
 		return nil
 
 	}); err != nil {
@@ -645,12 +630,6 @@
 	if form.NotificationChannels.Telegram && !form.Author.Settings.TgNotificationMute && form.Author.TelegramId != nil {
 		s.notificationsService.Tg.SendFormAnswer(*form.Author.TelegramId, form, &answer, answer.Responder)
 	}
-
-	//if form.NotificationChannels.App && !form.Author.Settings.AppNotificationMute {
-	//	if notify, countNotify, err := notifications.CreateUserNotificationAddCFormAnswer(s.db, form.Author.ID, answer); err == nil {
-	//		s.notificationsService.Ws.Send(form.Author.ID, notify.ID, notify, countNotify)
-	//	}
-	//}
 
 	result := respAnswers{
 		Form:   *form.ToLightDTO(),
@@ -680,40 +659,6 @@
 }
 
 func (s *Services) createAnswerIssue(form *dao.Form, answer *dao.FormAnswer, user *dao.User) error {
-<<<<<<< HEAD
-=======
-	t, err := template.New("AnswerIssue").Funcs(template.FuncMap{
-		"getValString": func(t string, val interface{}) template.HTML {
-			switch t {
-			case "checkbox":
-				if v := val.(bool); v {
-					return template.HTML("Да")
-				} else {
-					return template.HTML("Нет")
-				}
-			case "date":
-				//nolint:gosec // time.UnixMilli format output is safe
-				return template.HTML(time.UnixMilli(int64(val.(float64))).Format("02.01.2006"))
-			case "multiselect":
-				if values, ok := val.([]interface{}); ok {
-					var stringValues []string
-					for _, v := range values {
-						stringValues = append(stringValues, html.EscapeString(fmt.Sprint(v)))
-					}
-					//nolint:gosec // all values are escaped with html.EscapeString
-					return template.HTML(strings.Join(stringValues, "<br>"))
-				}
-				//nolint:gosec // value is escaped with html.EscapeString
-				return template.HTML(html.EscapeString(fmt.Sprint(val)))
-			}
-			//nolint:gosec // value is escaped with html.EscapeString
-			return template.HTML(html.EscapeString(fmt.Sprint(val)))
-		},
-	}).Parse(answerIssueTmpl)
-	if err != nil {
-		return err
-	}
->>>>>>> df5d0284
 
 	res, err := business.GenBodyAnswer(answer, user)
 	if err != nil {
