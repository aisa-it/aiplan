// Управление уведомлениями для пользователей и задач в системе.
// Содержит функции для создания, очистки и обработки уведомлений различных типов.
//
// Основные возможности:
//   - Создание уведомлений об активности пользователя (например, клонирование задачи).
//   - Создание уведомлений о комментариях к задачам.
//   - Очистка устаревших уведомлений.
//   - Создание уведомлений о приближающихся дедлайнах задач.
package notifications

import (
	"encoding/json"
	"fmt"
	"time"

	actField "github.com/aisa-it/aiplan/aiplan.go/internal/aiplan/types/activities"
	"github.com/aisa-it/aiplan/aiplan.go/internal/aiplan/utils"
	"github.com/gofrs/uuid"

	"github.com/aisa-it/aiplan/aiplan.go/internal/aiplan/dao"
	"github.com/aisa-it/aiplan/aiplan.go/internal/aiplan/dto"
	errStack "github.com/aisa-it/aiplan/aiplan.go/internal/aiplan/stack-error"
	"github.com/aisa-it/aiplan/aiplan.go/internal/aiplan/types"
	"gorm.io/gorm"
	"gorm.io/gorm/clause"
)

type NotificationCleaner struct {
	db *gorm.DB
}

func NewNotificationCleaner(db *gorm.DB) *NotificationCleaner {
	return &NotificationCleaner{db}
}

func CreateUserNotificationActivity[A dao.Activity](tx *gorm.DB, userId uuid.UUID, activity A) (uuid.UUID, int, error) {
	if userId == uuid.Nil {
		return uuid.Nil, 0, nil
	}

	var notifyId uuid.UUID

	switch a := any(activity).(type) {
	case dao.RootActivity:
		//TODO add activity to notify
		return uuid.Nil, 0, nil

	case dao.WorkspaceActivity:
		var member dao.WorkspaceMember
		if err := tx.
			Joins("Member").
			Where("workspace_id = ?", a.WorkspaceId).
			Where("member_id = ?", userId).
			Where("workspace_members.role = ?", types.AdminRole).
			First(&member).Error; err != nil {
			return uuid.Nil, 0, err
		}
		if !member.Member.CanReceiveNotifications() {
			return uuid.Nil, 0, fmt.Errorf("user can not receive notify")
		}

		if member.Member.Settings.AppNotificationMute {
			return uuid.Nil, 0, fmt.Errorf("user off app notify")
		}

		if member.NotificationSettingsApp.IsNotify(a.Field, "workspace", a.Verb, member.Role) {
			notification := dao.UserNotifications{
				ID:                  dao.GenUUID(),
				UserId:              userId,
				Type:                "activity",
				WorkspaceId:         uuid.NullUUID{UUID: a.WorkspaceId, Valid: true},
				WorkspaceActivityId: uuid.NullUUID{UUID: a.Id, Valid: true},
			}

			if err := tx.Omit(clause.Associations).Create(&notification).Error; err != nil {
				return uuid.Nil, 0, err
			}
			notifyId = notification.ID
		}

	case dao.ProjectActivity:
		var member dao.ProjectMember
		if err := tx.Joins("Member").Where("project_id = ?", a.ProjectId).Where("member_id = ?", userId).First(&member).Error; err != nil {
			return uuid.Nil, 0, err
		}

		if !member.Member.CanReceiveNotifications() {
			return uuid.Nil, 0, fmt.Errorf("user can not receive notify")
		}

		if member.Member.Settings.AppNotificationMute {
			return uuid.Nil, 0, fmt.Errorf("user off app notify")
		}

		var notifyOk, isAuthorNotify, isMemberNotify bool
		isProjectAdm := member.Role == types.AdminRole
		isMemberNotify = member.NotificationSettingsApp.IsNotify(a.Field, "project", a.Verb, member.Role)

		if a.NewIssue != nil {
			isAuthorNotify = a.NewIssue.CreatedById == userId && member.NotificationAuthorSettingsApp.IsNotify(a.Field, "project", a.Verb, member.Role)
			notifyOk = isAuthorNotify || (!isAuthorNotify && isMemberNotify)
		} else {
			notifyOk = isMemberNotify && isProjectAdm
		}

		if (isProjectAdm && isMemberNotify) || (!isProjectAdm && notifyOk) {
			notification := dao.UserNotifications{
				ID:                dao.GenUUID(),
				UserId:            userId,
				Type:              "activity",
				WorkspaceId:       uuid.NullUUID{UUID: a.WorkspaceId, Valid: true},
				ProjectActivityId: uuid.NullUUID{UUID: a.Id, Valid: true},
			}

			if err := tx.Omit(clause.Associations).Create(&notification).Error; err != nil {
				return uuid.Nil, 0, err
			}
			notifyId = notification.ID
		}
	case dao.DocActivity:
		var member dao.WorkspaceMember

		if err := tx.Joins("Member").
			Where("workspace_id = ?", a.WorkspaceId).
			Where("member_id = ?", userId).First(&member).Error; err != nil {
			return uuid.Nil, 0, err
		}
		if !member.Member.CanReceiveNotifications() {
			return uuid.Nil, 0, fmt.Errorf("user can not receive notify")
		}

		if member.Member.Settings.AppNotificationMute {
			return uuid.Nil, 0, fmt.Errorf("user off app notify")
		}

		var authorOK, authorNotifyOk, memberNotifyOK bool

		if a.Doc.CreatedById == userId {
			authorOK = true
		}

		if authorOK && member.NotificationAuthorSettingsApp.IsNotify(a.Field, "doc", a.Verb, member.Role) {
			authorNotifyOk = true
		}
		if member.NotificationSettingsApp.IsNotify(a.Field, "doc", a.Verb, member.Role) {
			memberNotifyOK = true
		}

		if (authorOK && authorNotifyOk) || (!authorOK && memberNotifyOK) {

			notification := dao.UserNotifications{
				ID:            dao.GenUUID(),
				UserId:        userId,
				Type:          "activity",
				WorkspaceId:   uuid.NullUUID{UUID: a.WorkspaceId, Valid: true},
				DocActivityId: uuid.NullUUID{UUID: a.Id, Valid: true},
			}

			//if a.Field != nil && *a.Field == "comment" && a.Verb != "deleted" {
			//	notification.CommentId = a.NewIdentifier
			//}

			if err := tx.Omit(clause.Associations).Create(&notification).Error; err != nil {
				return uuid.Nil, 0, err
			}
			notifyId = notification.ID
		}
	case dao.FormActivity:
		var member dao.WorkspaceMember
		if err := tx.Joins("Member").Where("workspace_id = ?", a.WorkspaceId).Where("member_id = ?", userId).First(&member).Error; err != nil {
			return uuid.Nil, 0, err
		}

		if !member.Member.CanReceiveNotifications() {
			return uuid.Nil, 0, fmt.Errorf("user can not receive notify")
		}

		if member.Member.Settings.AppNotificationMute {
			return uuid.Nil, 0, fmt.Errorf("user off app notify")
		}
		a.Form.CurrentWorkspaceMember = &member

		notification := dao.UserNotifications{
			ID:             dao.GenUUID(),
			UserId:         userId,
			Type:           "activity",
			WorkspaceId:    uuid.NullUUID{UUID: a.WorkspaceId, Valid: true},
			FormActivityId: uuid.NullUUID{UUID: a.Id, Valid: true},
		}

		if err := tx.Omit(clause.Associations).Create(&notification).Error; err != nil {
			return uuid.Nil, 0, err
		}
		notifyId = notification.ID
	case dao.IssueActivity:
<<<<<<< HEAD
		if a.Field != nil && *a.Field == actField.IssueTransfer.String() && a.Verb == "cloned" {
			return uuid.Nil, 0, nil
=======
		if a.Field != nil && *a.Field == actField.IssueTransfer.Field.String() && a.Verb == "cloned" {
			return nil, 0, nil
>>>>>>> df5d0284
		}

		var member dao.ProjectMember
		if err := tx.Joins("Member").Where("project_id = ?", a.ProjectId).Where("member_id = ?", userId).First(&member).Error; err != nil {
			return uuid.Nil, 0, err
		}

		if !member.Member.CanReceiveNotifications() {
			return uuid.Nil, 0, fmt.Errorf("user can not receive notify")
		}

		if member.Member.Settings.AppNotificationMute {
			return uuid.Nil, 0, fmt.Errorf("user off app notify")
		}

		var authorOK, authorNotifyOk, memberNotifyOK bool

		if a.Issue != nil {
			if a.Issue.CreatedById == userId {
				authorOK = true
			}

			if authorOK && member.NotificationAuthorSettingsApp.IsNotify(a.Field, "issue", a.Verb, member.Role) {
				authorNotifyOk = true
			}
			if member.NotificationSettingsApp.IsNotify(a.Field, "issue", a.Verb, member.Role) {
				memberNotifyOK = true
			}
		}
		if (authorOK && authorNotifyOk) || (!authorOK && memberNotifyOK) {
			notification := dao.UserNotifications{
				ID:              dao.GenUUID(),
				UserId:          userId,
				Type:            "activity",
				WorkspaceId:     uuid.NullUUID{UUID: a.WorkspaceId, Valid: true},
				IssueId:         uuid.NullUUID{UUID: a.IssueId, Valid: true},
				IssueActivityId: uuid.NullUUID{UUID: a.Id, Valid: true},
			}

			if a.Field != nil && *a.Field == actField.Comment.Field.String() && a.Verb != "deleted" {
				if a.NewIdentifier != nil {
					commentUUID := uuid.Must(uuid.FromString(*a.NewIdentifier))
					notification.CommentId = &commentUUID
				}
			}

			if err := tx.Omit(clause.Associations).Create(&notification).Error; err != nil {
				return uuid.Nil, 0, err
			}
			notifyId = notification.ID
		}

	default:
		return uuid.Nil, 0, errStack.TrackErrorStack(fmt.Errorf("unknown type notify %T", a))
	}

	var count int
	if err := tx.Select("count(*)").
		Where("viewed = false").
		Where("user_id = ?", userId).
		Where("deleted_at IS NULL").
		Model(&dao.UserNotifications{}).
		Find(&count).Error; err != nil {
		return uuid.Nil, 0, err
	}

	if notifyId == uuid.Nil {
		return uuid.Nil, count, nil
	}
	return notifyId, count, nil
}

func CreateUserNotificationAddComment(tx *gorm.DB, userId uuid.UUID, comment dao.IssueComment) (*dao.UserNotifications, int, error) {
	var user dao.User

	if err := tx.Where("id = ?", userId).First(&user).Error; err != nil {
		return nil, 0, err
	}

	if !user.CanReceiveNotifications() {
		return nil, 0, fmt.Errorf("user can not receive notify")
	}

	if user.Settings.AppNotificationMute {
		return nil, 0, fmt.Errorf("user off app notify")
	}

	notification := dao.UserNotifications{
		ID:          dao.GenUUID(),
		UserId:      userId,
		Type:        "comment",
		CommentId:   &comment.Id,
		Comment:     &comment,
		WorkspaceId: uuid.NullUUID{UUID: comment.WorkspaceId, Valid: true},
		IssueId:     uuid.NullUUID{UUID: comment.IssueId, Valid: comment.IssueId != uuid.Nil},
	}

	if err := tx.Omit(clause.Associations).Create(&notification).Error; err != nil {
		return nil, 0, err
	}

	var count int
	if err := tx.Select("count(*)").
		Where("viewed = false").
		Where("user_id = ?", userId).
		Where("deleted_at IS NULL").
		Model(&dao.UserNotifications{}).
		Find(&count).Error; err != nil {
		return nil, 0, err
	}
	return &notification, count, nil
}

func CreateUserNotificationAddCFormAnswer(tx *gorm.DB, userId uuid.UUID, answer dao.FormAnswer, activityId uuid.UUID) (*dao.UserNotifications, int, error) {
	var user dao.User

	if err := tx.Where("id = ?", userId).First(&user).Error; err != nil {
		return nil, 0, err
	}

	if !user.CanReceiveNotifications() {
		return nil, 0, fmt.Errorf("user can not receive notify")
	}

	if user.Settings.AppNotificationMute {
		return nil, 0, fmt.Errorf("user off app notify")
	}

	var msg string
	if answer.Responder != nil {
		msg = answer.Responder.GetName()
	} else {
		msg = "Анонимный пользователь"
	}

	msg += " отправил ответ на форму"

	notification := dao.UserNotifications{
		ID:             dao.GenUUID(),
		UserId:         userId,
		Type:           "notify",
		Title:          fmt.Sprintf("Прохождение формы: \"%s\"", answer.Form.Title),
		Msg:            msg,
		WorkspaceId:    uuid.NullUUID{UUID: answer.WorkspaceId, Valid: true},
		FormActivityId: uuid.NullUUID{UUID: activityId, Valid: true},
	}

	if err := tx.Omit(clause.Associations).Create(&notification).Error; err != nil {
		return nil, 0, err
	}

	var count int
	if err := tx.Select("count(*)").
		Where("viewed = false").
		Where("user_id = ?", userId).
		Where("deleted_at IS NULL").
		Model(&dao.UserNotifications{}).
		Find(&count).Error; err != nil {
		return nil, 0, err
	}
	return &notification, count, nil
}

func (nc *NotificationCleaner) Clean() {
	if err := nc.db.Omit(clause.Associations).Unscoped().
		Where("created_at <= ?", time.Now().AddDate(0, -1, 0)).
		Delete(&dao.UserNotifications{}).Error; err != nil {
		return
	}

	if err := nc.db.Omit(clause.Associations).Unscoped().
		Where("deleted_at is not null").
		Delete(&dao.UserNotifications{}).Error; err != nil {
		return
	}
	if err := nc.db.Omit(clause.Associations).Unscoped().
		Where("sent_at is not null or (attempt_count = ? and sent_at is null )", maxRetryAttempts).
		Delete(&dao.DeferredNotifications{}).Error; err != nil {
		return
	}
}

func CreateDeadlineNotification(tx *gorm.DB, issue *dao.Issue, deadlineTime *string, assignees *[]string) error {
	if err := tx.Unscoped().
		Where("issue_id = ?", issue.ID).
		Where("notification_type = ?", "deadline_notification").
		Delete(&dao.DeferredNotifications{}).Error; err != nil {
		return err
	}

	if deadlineTime == nil || assignees == nil {
		return nil
	}

	targetDate, err := utils.FormatDate(*deadlineTime)
	if err != nil {
		return err
	}
	var notifications []dao.DeferredNotifications

	if issue.Project == nil {
		if err := tx.Where("id = ?", issue.ProjectId).First(&issue.Project).Error; err != nil {
			return err
		}
	}

	var issueAssignees []dao.User

	if err := tx.Where("id IN (?)", *assignees).Find(&issueAssignees).Error; err != nil {
		return err
	}

	if len(issueAssignees) == 0 {
		return nil
	}

	for _, user := range issueAssignees {
		loc := time.Location(user.UserTimezone)
		targetDateTime := truncateToDay(targetDate.In(&loc))
		payload := map[string]interface{}{
			"deadline": targetDateTime,
			"body":     fmt.Sprintf("Срок выполнения задачи %s-%d истекает %s", issue.Project.Identifier, issue.SequenceId, targetDateTime.Format("02.01.2006 15:04 MST")),
		}
		deadlineNotification, err := createDeadlineDeferredNotification(targetDate, user, issue, payload)
		if err != nil {
			return err
		}
		deadlineNotification.DeliveryMethod = "telegram"
		deadlineNotification.ID = dao.GenUUID()
		notifications = append(notifications, *deadlineNotification)
		deadlineNotification.ID = dao.GenUUID()
		deadlineNotification.DeliveryMethod = "email"
		notifications = append(notifications, *deadlineNotification)
		deadlineNotification.ID = dao.GenUUID()
		deadlineNotification.DeliveryMethod = "app"
		notifications = append(notifications, *deadlineNotification)
	}

	if len(notifications) > 0 {
		if err := tx.Create(&notifications).Error; err != nil {
			return err
		}
	}

	return nil
}

func createDeadlineDeferredNotification(targetDate time.Time, user dao.User, issue *dao.Issue, payload map[string]interface{}) (*dao.DeferredNotifications, error) {
	tz := time.Location(user.UserTimezone)
	userTime := truncateToDay(targetDate.In(&tz))
	userTime = userTime.Add(-1 * user.Settings.DeadlineNotification)
	timeUTC := userTime.UTC()
	payload["id"] = dao.GenID()
	payloadBytes, err := json.Marshal(payload)
	if err != nil {
		return nil, err
	}

	notify := dao.DeferredNotifications{
		ID:                  dao.GenUUID(),
		UserID:              user.ID,
		IssueID:             uuid.NullUUID{UUID: issue.ID, Valid: true},
		ProjectID:           uuid.NullUUID{UUID: issue.ProjectId, Valid: true},
		WorkspaceID:         uuid.NullUUID{UUID: issue.WorkspaceId, Valid: true},
		NotificationType:    "deadline_notification",
		DeliveryMethod:      "telegram",
		TimeSend:            &timeUTC,
		AttemptCount:        0,
		NotificationPayload: payloadBytes,
	}
	return &notify, nil
}

func truncateToDay(t time.Time) time.Time {
	return time.Date(t.Year(), t.Month(), t.Day(), t.Hour(), t.Minute(), 0, 0, t.Location())
}

type NotificationResponse struct {
	Id     string                     `json:"id,omitempty"`
	Type   string                     `json:"type"`
	Detail NotificationDetailResponse `json:"detail"`
	Data   interface{}                `json:"data"`
	//NewEntity any                        `json:"new_entity,omitempty"`
	//OldEntity any                        `json:"old_entity,omitempty"`
	Viewed    *bool     `json:"viewed,omitempty"`
	CreatedAt time.Time `json:"created_at"`
}

type NotificationResponseMessage struct {
	Title string `json:"title"`
	Msg   string `json:"msg"`
}

type NotificationDetailResponse struct {
	User         *dto.UserLight         `json:"user,omitempty"`
	IssueComment *dto.IssueCommentLight `json:"issue_comment,omitempty"`
	Issue        *dto.IssueLight        `json:"issue,omitempty"`
	Project      *dto.ProjectLight      `json:"project,omitempty"`
	Workspace    *dto.WorkspaceLight    `json:"workspace,omitempty"`
	Form         *dto.FormLight         `json:"form,omitempty"`
	Doc          *dto.DocLight          `json:"doc,omitempty"`
}<|MERGE_RESOLUTION|>--- conflicted
+++ resolved
@@ -193,13 +193,8 @@
 		}
 		notifyId = notification.ID
 	case dao.IssueActivity:
-<<<<<<< HEAD
-		if a.Field != nil && *a.Field == actField.IssueTransfer.String() && a.Verb == "cloned" {
+		if a.Field != nil && *a.Field == actField.IssueTransfer.Field.String() && a.Verb == "cloned" {
 			return uuid.Nil, 0, nil
-=======
-		if a.Field != nil && *a.Field == actField.IssueTransfer.Field.String() && a.Verb == "cloned" {
-			return nil, 0, nil
->>>>>>> df5d0284
 		}
 
 		var member dao.ProjectMember
