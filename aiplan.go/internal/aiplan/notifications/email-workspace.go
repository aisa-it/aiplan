package notifications

import (
	"bytes"
	"fmt"
	"log/slog"
	"slices"
	"time"

	"github.com/aisa-it/aiplan/aiplan.go/internal/aiplan/dao"
	"github.com/aisa-it/aiplan/aiplan.go/internal/aiplan/types"
	actField "github.com/aisa-it/aiplan/aiplan.go/internal/aiplan/types/activities"
	"github.com/aisa-it/aiplan/aiplan.go/internal/aiplan/utils"
	"gorm.io/gorm"
)

type emailNotifyWorkspace struct {
	service *EmailService
}

func newEmailNotifyWorkspace(es *EmailService) *emailNotifyWorkspace {
	if es == nil {
		return nil
	}
	return &emailNotifyWorkspace{service: es}
}

func (e *emailNotifyWorkspace) Process() {
	e.service.sending = true

	defer func() {
		e.service.sending = false
	}()

	var activities []dao.WorkspaceActivity
	if err := e.service.db.Unscoped().
		Joins("Workspace").
		Joins("Actor").
		Order("workspace_activities.created_at").
		Where("notified = ?", false).
		Limit(100).
		Find(&activities).Error; err != nil {
		slog.Error("Get activities", slog.Int("interval", e.service.cfg.NotificationsSleep), "err", err)
		return
	}

	resultChan := make(chan []mail, 1)
	errorChan := make(chan error, 1)
	go func() {
		defer func() {
			if r := recover(); r != nil {
				errorChan <- fmt.Errorf("panic in process: %v", r)
			}
			close(resultChan)
			close(errorChan)
		}()

		sorter := workspaceActivitySorter{
			skipActivities: make([]dao.WorkspaceActivity, 0),
			Workspace:      make(map[string]workspaceActivity),
		}
		for i := range activities {
			sorter.sortEntity(e.service.db, activities[i])
		}

		var mailsToSend []mail

		for _, prAct := range sorter.Workspace {
			mailsToSend = append(mailsToSend, prAct.getMails(e.service.db)...)
		}
		resultChan <- mailsToSend
	}()

	select {
	case mailsToSend := <-resultChan:
		for _, m := range mailsToSend {
			if err := e.service.Send(m); err != nil {
				slog.Error("Send email notification", "mail", m.To, "err", err, "subj", m.Subject)
			}
		}
	case err := <-errorChan:
		slog.Error("Error processing WorkspaceActivities", "err", err)
	}

	if err := e.service.db.Transaction(func(tx *gorm.DB) error {
		for _, activity := range activities {
			if err := e.service.db.Model(&dao.WorkspaceActivity{}).
				Unscoped().
				Where("id = ?", activity.Id).
				Update("notified", true).Error; err != nil {
				return err
			}
		}
		return nil
	}); err != nil {
		slog.Error("Update notified flag in DB", "err", err)
	}
}

type workspaceMember struct {
	User                    dao.User
	WorkspaceOwner          bool
	WorkspaceAdmin          bool
	DocMember               bool
	WorkspaceRole           int
	WorkspaceAuthorSettings types.WorkspaceMemberNS
	WorkspaceMemberSettings types.WorkspaceMemberNS
}

type workspaceActivitySorter struct {
	skipActivities []dao.WorkspaceActivity
	Workspace      map[string]workspaceActivity //map[workspaceId]
}

type workspaceActivity struct {
	workspace  *dao.Workspace
	activities []dao.WorkspaceActivity
	users      map[string]workspaceMember //map[user.Email]
	AllMember  []dao.WorkspaceMember
}

func (as *workspaceActivitySorter) sortEntity(tx *gorm.DB, activity dao.WorkspaceActivity) {
	if activity.WorkspaceId != "" { // TODO check it
		if v, ok := as.Workspace[activity.WorkspaceId]; !ok {
			wa := newWorkspaceActivity(tx, activity.Workspace)
			if wa != nil {
				if !wa.AddActivity(activity) {
					as.skipActivities = append(as.skipActivities, activity)
				}
				as.Workspace[activity.WorkspaceId] = *wa
			}
		} else {
			if !v.AddActivity(activity) {
				as.skipActivities = append(as.skipActivities, activity)
			}
			as.Workspace[activity.WorkspaceId] = v
		}
	}
	return
}

func newWorkspaceActivity(tx *gorm.DB, workspace *dao.Workspace) *workspaceActivity {
	res := workspaceActivity{
		workspace: workspace,
		users:     make(map[string]workspaceMember),
	}

	err := res.workspace.AfterFind(tx)
	if err != nil {
		return nil
	}

	if err := tx.
		Joins("Member").
		Where("workspace_id = ?", workspace.ID).
		Find(&res.AllMember).Error; err != nil {
		return nil
	}

	memberMap := utils.SliceToMap(&res.AllMember, func(v *dao.WorkspaceMember) string {
		return v.MemberId
	})

	{ //add Leader
		if owner, ok := memberMap[workspace.OwnerId]; ok && owner.Member != nil {
			res.users[memberMap[workspace.OwnerId].Member.Email] = workspaceMember{
				User:                    *owner.Member,
				WorkspaceOwner:          true,
				WorkspaceRole:           owner.Role,
				WorkspaceAuthorSettings: owner.NotificationAuthorSettingsEmail,
				WorkspaceMemberSettings: owner.NotificationSettingsEmail,
			}
		}
	}

	for _, member := range memberMap {
		isAdmin := member.Role == types.AdminRole

		if wm, ok := res.users[member.Member.Email]; !ok {
			if member.Member == nil {
				continue
			}
			res.users[member.Member.Email] = workspaceMember{
				User:           *member.Member,
				WorkspaceAdmin: isAdmin,

				WorkspaceRole:           member.Role,
				WorkspaceMemberSettings: member.NotificationSettingsEmail,
				WorkspaceAuthorSettings: member.NotificationAuthorSettingsEmail,
			}
		} else {
			wm.WorkspaceAdmin = isAdmin
			wm.WorkspaceRole = member.Role
			wm.WorkspaceAuthorSettings = member.NotificationAuthorSettingsEmail
			wm.WorkspaceMemberSettings = member.NotificationSettingsEmail
			res.users[member.Member.Email] = wm
		}
	}
	return &res
}

func (wa *workspaceActivity) AddActivity(activity dao.WorkspaceActivity) bool {
	if wa.skip(activity) {
		return false
	}

	wa.activities = append(wa.activities, activity)
	return true
}

func (wa *workspaceActivity) skip(activity dao.WorkspaceActivity) bool {
	if activity.Field != nil && *activity.Field != actField.Doc.Field.String() {
		return true
	}

	return false
}

func (wa *workspaceActivity) getMails(tx *gorm.DB) []mail {
	mails := make([]mail, 0)
	subj := fmt.Sprintf("Обновления для %s", wa.workspace.Slug)
	for _, member := range wa.users {
		if !member.User.CanReceiveNotifications() {
			continue
		}

		if member.User.Settings.EmailNotificationMute {
			continue
		}

		var sendActivities []dao.WorkspaceActivity
		for _, activity := range wa.activities {

			if activity.NewDoc != nil || activity.OldDoc != nil {
				var docId string
				if activity.OldDoc != nil {
					docId = *activity.OldIdentifier
				}
				if activity.NewDoc != nil {
					docId = *activity.NewIdentifier
				}

				var doc dao.Doc
				if err := tx.
					Joins("ParentDoc").
					Joins("Workspace").
					Joins("Author").
					Preload("AccessRules.Member").
					Where("docs.id = ?", docId).First(&doc).Error; err != nil {
					continue
				}
				isWatcher := slices.Contains(doc.WatcherIDs, member.User.ID.String())
				isReader := slices.Contains(doc.ReaderIDs, member.User.ID.String())
				isEditor := slices.Contains(doc.EditorsIDs, member.User.ID.String())

				if isWatcher || isReader || isEditor || doc.CreatedById == member.User.ID.String() {
					if doc.CreatedById == member.User.ID.String() {
						if member.WorkspaceAuthorSettings.IsNotify(activity.Field, "workspace", activity.Verb, member.WorkspaceRole) {
							sendActivities = append(sendActivities, activity)
							continue
						}
						continue
					}
					if member.WorkspaceMemberSettings.IsNotify(activity.Field, "workspace", activity.Verb, member.WorkspaceRole) {
						sendActivities = append(sendActivities, activity)
						continue
					}
				}
				continue
			}
<<<<<<< HEAD
			if activity.Field != nil && *activity.Field == actField.Doc.Field.String() && activity.Verb == actField.VerbDeleted {
				if *activity.ActorId == member.User.ID {
=======
			if activity.Field != nil && *activity.Field == actField.Doc.String() && activity.Verb == actField.VerbDeleted {
				if *activity.ActorId == member.User.ID.String() {
>>>>>>> fc0c63e7
					sendActivities = append(sendActivities, activity)
					continue
				}
			}

			if member.WorkspaceAdmin {
				if activity.Field != nil && *activity.Field == actField.Doc.Field.String() {
					continue
				}
				//sendActivities = append(sendActivities, activity)
				continue
			}
		}

		if len(sendActivities) == 0 {
			continue
		}

		content, textContent, err := getWorkspaceNotificationHTML(tx, sendActivities, &member.User)
		if err != nil {
			slog.Error("Make workspace notification HTML", "err", err)
			continue
		}

		mails = append(mails, mail{
			To:          member.User.Email,
			Subject:     subj,
			Content:     content,
			TextContent: textContent,
		})
	}

	return mails
}

func getWorkspaceNotificationHTML(tx *gorm.DB, activities []dao.WorkspaceActivity, targetUser *dao.User) (string, string, error) {
	result := ""
	//actorsChangesMap := make(map[string]map[string]dao.ProjectActivity)
	//actorsMap := make(map[string]dao.User)

	for _, act := range activities {
		if act.Field != nil && *act.Field == actField.Doc.Field.String() {
			a := dao.DocActivity{
				CreatedAt:     act.CreatedAt,
				Verb:          act.Verb,
				Field:         act.Field,
				OldValue:      act.OldValue,
				NewValue:      act.NewValue,
				Comment:       act.Comment,
				WorkspaceId:   act.WorkspaceId,
				ActorId:       act.ActorId,
				NewIdentifier: act.NewIdentifier,
				OldIdentifier: act.OldIdentifier,
				Notified:      act.Notified,
				TelegramMsgId: act.TelegramMsgId,
				Workspace:     act.Workspace,
				Actor:         act.Actor,
			}
			result += gocGetEmailHtml(tx, targetUser, &a)
		}
	}

	var templateBody dao.Template
	if err := tx.Where("name = ?", "workspace_body").First(&templateBody).Error; err != nil {
		return "", "", err
	}

	workspace := activities[0].Workspace
	workspace.AfterFind(tx)

	var buff bytes.Buffer
	if err := templateBody.ParsedTemplate.Execute(&buff, struct {
		Workspace     *dao.Workspace
		DocBreadcrumb string
		Title         string
		CreatedAt     time.Time
		WorkspaceBody string
	}{
		Workspace:     workspace,
		DocBreadcrumb: fmt.Sprintf("пространство '%s'", workspace.Slug),
		Title:         workspace.Name,
		CreatedAt:     time.Now(), //TODO: timezone
		WorkspaceBody: result,
	}); err != nil {
		return "", "", err
	}

	content := buff.String()
	return content, htmlStripPolicy.Sanitize(content), nil
}<|MERGE_RESOLUTION|>--- conflicted
+++ resolved
@@ -268,13 +268,8 @@
 				}
 				continue
 			}
-<<<<<<< HEAD
 			if activity.Field != nil && *activity.Field == actField.Doc.Field.String() && activity.Verb == actField.VerbDeleted {
-				if *activity.ActorId == member.User.ID {
-=======
-			if activity.Field != nil && *activity.Field == actField.Doc.String() && activity.Verb == actField.VerbDeleted {
 				if *activity.ActorId == member.User.ID.String() {
->>>>>>> fc0c63e7
 					sendActivities = append(sendActivities, activity)
 					continue
 				}
