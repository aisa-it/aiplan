--- conflicted
+++ resolved
@@ -2355,13 +2355,9 @@
 	// Pre-update activity tracking
 	oldStateMap := StructToJSONMap(state)
 	oldStateMap["updateScope"] = "status"
-<<<<<<< HEAD
-	oldStateMap["updateScopeId"] = stateId
+	oldStateMap["updateScopeId"] = stateId.String()
 	//TODO rate limit
-=======
-	oldStateMap["updateScopeId"] = stateId.String()
-
->>>>>>> fc0c63e7
+
 	var currentDefaultState dao.State
 	if err := s.db.
 		Preload(clause.Associations).
