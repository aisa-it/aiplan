--- conflicted
+++ resolved
@@ -173,11 +173,7 @@
 	entityMap := mapEntity(involvedEntities)
 
 	if fieldLog, ok := requestedData["field_log"]; ok {
-<<<<<<< HEAD
-		act.Field = actField.ActivityField(fieldLog.(string))
-=======
-		field = fieldLog.(actField.ActivityField)
->>>>>>> fc0c63e7
+		act.Field = fieldLog.(actField.ActivityField)
 	}
 
 	for _, id := range changes.DelIds {
