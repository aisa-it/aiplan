--- conflicted
+++ resolved
@@ -70,7 +70,6 @@
 	return d.Time.String()
 }
 
-<<<<<<< HEAD
 func (td *TargetDate) ToNullTime() sql.NullTime {
 	if td == nil {
 		return sql.NullTime{Valid: false}
@@ -79,7 +78,8 @@
 		Time:  td.Time,
 		Valid: true,
 	}
-=======
+}
+
 // TargetDateTimeZ type
 type TargetDateTimeZ struct {
 	Time time.Time
@@ -124,7 +124,6 @@
 
 func (d TargetDateTimeZ) String() string {
 	return d.Time.String()
->>>>>>> 933646f1
 }
 
 // TimeZone type
@@ -849,7 +848,6 @@
 	return []byte("\"" + u.Url.String() + "\""), nil
 }
 
-<<<<<<< HEAD
 type IssueStatus int
 
 const (
@@ -874,7 +872,8 @@
 	InProgress int `json:"in_progress"`
 	Completed  int `json:"completed"`
 	Cancelled  int `json:"cancelled"`
-=======
+}
+
 // -----
 func formatDateStr(dateStr, outFormat string, tz *TimeZone) (string, error) {
 	date, err := formatDate(dateStr)
@@ -916,5 +915,4 @@
 		}
 	}
 	return time.Time{}, fmt.Errorf("unsuported date format")
->>>>>>> 933646f1
 }